--- conflicted
+++ resolved
@@ -15,12 +15,7 @@
 rustup target add wasm32-unknown-unknown wasm32-wasi 
 
 # add dependencies
-<<<<<<< HEAD
 cargo add --path "${GIT_ROOT}/folding-schemes" --features circom-browser
-=======
-cargo add --path "${GIT_ROOT}/frontends" --features wasm, parallel
-cargo add --path "${GIT_ROOT}/folding-schemes" --features parallel
->>>>>>> 234600b3
 cargo add getrandom --features js --target wasm32-unknown-unknown
 
 # test build for wasm32-* targets
