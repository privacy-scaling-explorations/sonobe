--- conflicted
+++ resolved
@@ -8,20 +8,4 @@
 resolver = "2"
 
 [patch.crates-io]
-<<<<<<< HEAD
-# The following patch is to use a version of ark-r1cs-std compatible with
-# v0.4.0 but that includes two cherry-picked commits from after v0.4.0 which
-# fixes the in-circuit scalar multiplication of the zero point and the
-# y-coordinate of the zero point. The commits are respectively from
-# https://github.com/arkworks-rs/r1cs-std/pull/124 and
-# https://github.com/arkworks-rs/r1cs-std/pull/126, without including other
-# changes done between v0.4.0 and this fix which would break compatibility.
-ark-r1cs-std = { path = "../r1cs-std-tmpfix" }
-# patch ark_curves to use a cherry-picked version which contains
-# bn254::constraints & grumpkin for v0.4.0 (once arkworks v0.5.0 is released
-# this will no longer be needed)
-ark-bn254 = { git = "https://github.com/arnaucube/ark-curves-cherry-picked", branch="cherry-pick"}
-ark-grumpkin = { git = "https://github.com/arnaucube/ark-curves-cherry-picked", branch="cherry-pick"}
-=======
-ark-r1cs-std = {git = "https://github.com/yelhousni/r1cs-std", branch="perf/sw"}
->>>>>>> 168e0723
+ark-r1cs-std = {git = "https://github.com/yelhousni/r1cs-std", branch="perf/sw"}