--- conflicted
+++ resolved
@@ -4,42 +4,6 @@
 edition = "2021"
 
 [dependencies]
-<<<<<<< HEAD
-ark-ec = { version = "^0.4.0", default-features = false, features = [
-    "parallel",
-] }
-ark-ff = { version = "^0.4.0", default-features = false, features = [
-    "parallel",
-    "asm",
-] }
-ark-poly = { version = "^0.4.0", default-features = false, features = [
-    "parallel",
-] }
-ark-std = { version = "^0.4.0", default-features = false, features = [
-    "parallel",
-] }
-ark-crypto-primitives = { version = "^0.4.0", default-features = false, features = [
-    "r1cs",
-    "sponge",
-    "crh",
-    "parallel",
-] }
-ark-grumpkin = { version = "0.4.0", default-features = false }
-ark-poly-commit = { version = "^0.4.0", default-features = false, features = [
-    "parallel",
-] }
-ark-relations = { version = "^0.4.0", default-features = false }
-# this is patched at the workspace level
-ark-r1cs-std = { version = "0.4.0", default-features = false, features = [
-    "parallel",
-] }
-ark-snark = { version = "^0.4.0", default-features = false }
-ark-serialize = { version = "^0.4.0", default-features = false }
-ark-circom = { git = "https://github.com/arnaucube/circom-compat", default-features = false }
-ark-groth16 = { version = "^0.4.0", default-features = false, features = [
-    "parallel",
-] }
-=======
 ark-ec = { version = "^0.4.0", default-features = false, features = ["parallel"] }
 ark-ff = { version = "^0.4.0", default-features = false, features = ["parallel", "asm"] }
 ark-poly = { version = "^0.4.0", default-features = false, features = ["parallel"] }
@@ -52,7 +16,6 @@
 ark-snark = { version = "^0.4.0", default-features = false }
 ark-serialize = { version = "^0.4.0", default-features = false }
 ark-groth16 = { version = "^0.4.0", default-features = false, features = ["parallel"]}
->>>>>>> 234600b3
 ark-bn254 = { version = "^0.4.0", default-features = false }
 ark-grumpkin = { version = "0.4.0", default-features = false }
 thiserror = "1.0"
@@ -60,15 +23,6 @@
 num-bigint = "0.4"
 num-integer = "0.1"
 sha3 = "0.10"
-<<<<<<< HEAD
-ark-noname = { git = "https://github.com/dmpierre/ark-noname", branch = "feat/sonobe-integration" }
-noname = { git = "https://github.com/dmpierre/noname" }
-serde_json = "1.0.85" # to (de)serialize JSON
-serde = "1.0.203"
-acvm = { git = "https://github.com/noir-lang/noir", rev = "2b4853e", default-features = false }
-noir_arkworks_backend = { package = "arkworks_backend", git = "https://github.com/dmpierre/arkworks_backend", branch = "feat/sonobe-integration" }
-=======
->>>>>>> 234600b3
 log = "0.4"
 
 # tmp import for espresso's sumcheck
@@ -86,14 +40,8 @@
 ark-mnt4-298 = { version = "0.4.0", features = ["r1cs"] }
 ark-mnt6-298 = { version = "0.4.0", features = ["r1cs"] }
 rand = "0.8.5"
-<<<<<<< HEAD
-tracing = { version = "0.1", default-features = false, features = [
-    "attributes",
-] }
-=======
 num-bigint = {version = "0.4", features = ["rand"]}
 tracing = { version = "0.1", default-features = false, features = [ "attributes" ] }
->>>>>>> 234600b3
 tracing-subscriber = { version = "0.2" }
 
 # This allows the crate to be built when targeting WASM.
@@ -104,10 +52,6 @@
 [features]
 default = ["parallel"]
 parallel = []
-<<<<<<< HEAD
-circom-browser = ["ark-circom/wasm", "byteorder"]
-=======
->>>>>>> 234600b3
 light-test = []
 
 
