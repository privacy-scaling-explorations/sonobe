/// IPA implements the modified Inner Product Argument described in
/// [Halo](https://eprint.iacr.org/2019/1021.pdf). The variable names used follow the paper
/// notation in order to make it more readable.
///
/// The implementation does the following optimizations in order to reduce the amount of
/// constraints in the circuit:
/// i. <s, b> computation is done in log time following a modification of the equation 3 in section
/// 3.2 from the paper.
/// ii. s computation is done in 2^{k+1}-2 instead of k*2^k.
use ark_ec::AffineRepr;
use ark_ff::{Field, PrimeField};
use ark_r1cs_std::{
    alloc::{AllocVar, AllocationMode},
    boolean::Boolean,
    convert::ToBitsGadget,
    eq::EqGadget,
    fields::{emulated_fp::EmulatedFpVar, FieldVar},
    prelude::CurveVar,
};
use ark_relations::r1cs::{Namespace, SynthesisError};
use ark_serialize::{CanonicalDeserialize, CanonicalSerialize};
use ark_std::{cfg_iter, rand::RngCore, UniformRand, Zero};
use core::{borrow::Borrow, marker::PhantomData};
use rayon::iter::{IndexedParallelIterator, IntoParallelRefIterator, ParallelIterator};

use super::{pedersen::Params as PedersenParams, CommitmentScheme};
use crate::folding::circuits::CF2;
use crate::transcript::Transcript;
use crate::utils::{
    powers_of,
    vec::{vec_add, vec_scalar_mul},
};
use crate::{Curve, Error};

#[derive(Debug, Clone, Eq, PartialEq, CanonicalSerialize, CanonicalDeserialize)]
pub struct Proof<C: Curve> {
    a: C::ScalarField,
    l: Vec<C::ScalarField>,
    r: Vec<C::ScalarField>,
    L: Vec<C>,
    R: Vec<C>,
}

/// IPA implements the Inner Product Argument protocol following the CommitmentScheme trait. The
/// `H` parameter indicates if to use the commitment in hiding mode or not.
#[derive(Debug, Clone, Eq, PartialEq)]
pub struct IPA<C: Curve, const H: bool = false> {
    _c: PhantomData<C>,
}

/// Implements the CommitmentScheme trait for IPA
impl<C: Curve, const H: bool> CommitmentScheme<C, H> for IPA<C, H> {
    type ProverParams = PedersenParams<C>;
    type VerifierParams = PedersenParams<C>;
    type Proof = (Proof<C>, C::ScalarField, C::ScalarField); // (proof, v=p(x), r=blinding factor)
    type ProverChallenge = (C::ScalarField, C, Vec<C::ScalarField>);
    type Challenge = (C::ScalarField, C, Vec<C::ScalarField>);

    fn is_hiding() -> bool {
        if H {
            return true;
        }
        false
    }

    fn setup(
        mut rng: impl RngCore,
        len: usize,
    ) -> Result<(Self::ProverParams, Self::VerifierParams), Error> {
        let generators: Vec<C::Affine> = std::iter::repeat_with(|| C::Affine::rand(&mut rng))
            .take(len.next_power_of_two())
            .collect();
        let p = PedersenParams::<C> {
            h: C::rand(&mut rng),
            generators,
        };
        Ok((p.clone(), p))
    }

    fn commit(
        params: &PedersenParams<C>,
        a: &[C::ScalarField],
        r: &C::ScalarField, // blinding factor
    ) -> Result<C, Error> {
        if params.generators.len() < a.len() {
            return Err(Error::PedersenParamsLen(params.generators.len(), a.len()));
        }
        if !H && (!r.is_zero()) {
            return Err(Error::BlindingNotZero);
        }

        // h⋅r + <g, a>
        // use msm_unchecked because we already ensured at the if that lengths match
        if !H {
            return Ok(C::msm_unchecked(&params.generators[..a.len()], a));
        }
        Ok(params.h.mul(r) + C::msm_unchecked(&params.generators[..a.len()], a))
    }

    fn prove(
        params: &Self::ProverParams,
        transcript: &mut impl Transcript<C::ScalarField>,
        P: &C,                // commitment
        a: &[C::ScalarField], // vector
        blind: &C::ScalarField,
        rng: Option<&mut dyn RngCore>,
    ) -> Result<Self::Proof, Error> {
        if !a.len().is_power_of_two() {
            return Err(Error::NotPowerOfTwo("a".to_string(), a.len()));
        }
        if !H && (!blind.is_zero()) {
            return Err(Error::BlindingNotZero);
        }
        let d = a.len();
        let k = (f64::from(d as u32).log2()) as usize;

        if params.generators.len() < a.len() {
            return Err(Error::PedersenParamsLen(params.generators.len(), a.len()));
        }
        // blinding factors
        let l: Vec<C::ScalarField>;
        let r: Vec<C::ScalarField>;
        if H {
            let rng = rng.ok_or(Error::MissingRandomness)?;
            l = std::iter::repeat_with(|| C::ScalarField::rand(rng))
                .take(k)
                .collect();
            r = std::iter::repeat_with(|| C::ScalarField::rand(rng))
                .take(k)
                .collect();
        } else {
            l = vec![];
            r = vec![];
        }

        transcript.absorb_nonnative(P);
        let x = transcript.get_challenge(); // challenge value at which we evaluate
        let s = transcript.get_challenge();
        let U = C::generator().mul(s);

        let mut a = a.to_owned();
        let mut b = powers_of(x, d);
        let v = inner_prod(&a, &b)?;

        let mut G = params.generators.clone();

        let mut L: Vec<C> = vec![C::zero(); k];
        let mut R: Vec<C> = vec![C::zero(); k];

        // u challenges
        let mut u: Vec<C::ScalarField> = vec![C::ScalarField::zero(); k];
        for j in (0..k).rev() {
            let m = a.len() / 2;

            if H {
                L[j] = C::msm_unchecked(&G[m..], &a[..m])
                    + params.h.mul(l[j])
                    + U.mul(inner_prod(&a[..m], &b[m..])?);
                R[j] = C::msm_unchecked(&G[..m], &a[m..])
                    + params.h.mul(r[j])
                    + U.mul(inner_prod(&a[m..], &b[..m])?);
            } else {
                L[j] = C::msm_unchecked(&G[m..], &a[..m]) + U.mul(inner_prod(&a[..m], &b[m..])?);
                R[j] = C::msm_unchecked(&G[..m], &a[m..]) + U.mul(inner_prod(&a[m..], &b[..m])?);
            }
            // get challenge for the j-th round
            transcript.absorb_nonnative(&L[j]);
            transcript.absorb_nonnative(&R[j]);
            u[j] = transcript.get_challenge();

            let uj = u[j];
            let uj_inv = u[j]
                .inverse()
                .ok_or(Error::Other("error on computing inverse".to_string()))?;

            // a_hi * uj^-1 + a_lo * uj
            a = vec_add(
                &vec_scalar_mul(&a[..m], &uj),
                &vec_scalar_mul(&a[m..], &uj_inv),
            )?;
            // b_lo * uj^-1 + b_hi * uj
            b = vec_add(
                &vec_scalar_mul(&b[..m], &uj_inv),
                &vec_scalar_mul(&b[m..], &uj),
            )?;
            // G_lo * uj^-1 + G_hi * uj
            G = cfg_iter!(G[..m])
                .map(|e| e.into_group().mul(uj_inv))
                .zip(cfg_iter!(G[m..]).map(|e| e.into_group().mul(uj)))
                .map(|(a, b)| (a + b).into_affine())
                .collect::<Vec<C::Affine>>();
        }

        if a.len() != 1 {
            return Err(Error::NotExpectedLength(a.len(), 1));
        }
        if b.len() != 1 {
            return Err(Error::NotExpectedLength(b.len(), 1));
        }
        if G.len() != 1 {
            return Err(Error::NotExpectedLength(G.len(), 1));
        }

        Ok((
            Proof {
                a: a[0],
                l: l.clone(),
                r: r.clone(),
                L,
                R,
            },
            v,      // evaluation at challenge, v=p(x)
            *blind, // blind factor
        ))
    }

    fn prove_with_challenge(
        _params: &Self::ProverParams,
        _challenge: Self::ProverChallenge,
        _a: &[C::ScalarField], // vector
        _blind: &C::ScalarField,
        _rng: Option<&mut dyn RngCore>,
    ) -> Result<Self::Proof, Error> {
        // not supported because the prover logic computes challenges as it advances on the logic
        Err(Error::NotSupported("IPA::prove_with_challenge".to_string()))
    }

    fn verify(
        params: &Self::VerifierParams,
        transcript: &mut impl Transcript<C::ScalarField>,
        P: &C, // commitment
        proof: &Self::Proof,
    ) -> Result<(), Error> {
        let (p, _r) = (proof.0.clone(), proof.1);
        let k = p.L.len();

        transcript.absorb_nonnative(P);
        let x = transcript.get_challenge(); // challenge value at which we evaluate
        let s = transcript.get_challenge();
        let U = C::generator().mul(s);
        let mut u: Vec<C::ScalarField> = vec![C::ScalarField::zero(); k];
        for i in (0..k).rev() {
            transcript.absorb_nonnative(&p.L[i]);
            transcript.absorb_nonnative(&p.R[i]);
            u[i] = transcript.get_challenge();
        }
        let challenge = (x, U, u);

        Self::verify_with_challenge(params, challenge, P, proof)
    }

    fn verify_with_challenge(
        params: &Self::VerifierParams,
        challenge: Self::Challenge,
        P: &C, // commitment
        proof: &Self::Proof,
    ) -> Result<(), Error> {
        let (p, v, r) = (proof.0.clone(), proof.1, proof.2);
        let (x, U, u) = challenge;

        let k = p.L.len();
        if p.R.len() != k {
            return Err(Error::CommitmentVerificationFail);
        }
        if !H && (!r.is_zero()) {
            return Err(Error::BlindingNotZero);
        }
        if !H && (!p.l.is_empty() || !p.r.is_empty()) {
            return Err(Error::CommitmentVerificationFail);
        }
        if H && (p.l.len() != k || p.r.len() != k) {
            return Err(Error::CommitmentVerificationFail);
        }

        let P = *P + U.mul(v); // where v=p(x)

        let mut q_0 = P;
        let mut r = r;

        // compute u[i]^-1 once
        let mut u_invs = vec![C::ScalarField::zero(); u.len()];
        for (j, u_j) in u.iter().enumerate() {
            u_invs[j] = u_j
                .inverse()
                .ok_or(Error::Other("error on computing inverse".to_string()))?;
        }

        // compute b & G from s
        let s = build_s(&u, &u_invs, k)?;
        // b = <s, b_vec> = <s, [1, x, x^2, ..., x^d-1]>
        let b = s_b_inner(&u, &x)?;
        let d: usize = 2_u64.pow(k as u32) as usize;
        if params.generators.len() < d {
            return Err(Error::PedersenParamsLen(params.generators.len(), d));
        }
        let G = C::msm_unchecked(&params.generators, &s);

        for (j, u_j) in u.iter().enumerate() {
            let uj2 = u_j.square();
            let uj_inv2 = u_invs[j].square();

            q_0 = q_0 + p.L[j].mul(uj2) + p.R[j].mul(uj_inv2);
            if H {
                r = r + p.l[j] * uj2 + p.r[j] * uj_inv2;
            }
        }

        let q_1 = if H {
            G.mul(p.a) + params.h.mul(r) + U.mul(p.a * b)
        } else {
            G.mul(p.a) + U.mul(p.a * b)
        };

        if q_0 != q_1 {
            return Err(Error::CommitmentVerificationFail);
        }
        Ok(())
    }
}

/// Computes s such that
/// s = (
///   u₁⁻¹ u₂⁻¹ … uₖ⁻¹,
///   u₁   u₂⁻¹ … uₖ⁻¹,
///   u₁⁻¹ u₂   … uₖ⁻¹,
///   u₁   u₂   … uₖ⁻¹,
///   ⋮    ⋮      ⋮
///   u₁   u₂   … uₖ
/// )
/// Uses Halo2 approach computing $g(X) = \prod\limits_{i=0}^{k-1} (1 + u_{k - 1 - i} X^{2^i})$,
/// taking 2^{k+1}-2.
/// src: https://github.com/zcash/halo2/blob/81729eca91ba4755e247f49c3a72a4232864ec9e/halo2_proofs/src/poly/commitment/verifier.rs#L156
fn build_s<F: PrimeField>(u: &[F], u_invs: &[F], k: usize) -> Result<Vec<F>, Error> {
    let d: usize = 2_u64.pow(k as u32) as usize;
    let mut s: Vec<F> = vec![F::one(); d];
    for (len, (u_j, u_j_inv)) in u
        .iter()
        .zip(u_invs)
        .enumerate()
        .map(|(i, u_j)| (1 << i, u_j))
    {
        let (left, right) = s.split_at_mut(len);
        let right = &mut right[0..len];
        right.copy_from_slice(left);
        for s in left {
            *s *= u_j_inv;
        }
        for s in right {
            *s *= u_j;
        }
    }
    Ok(s)
}

/// Computes (in-circuit) s such that
/// s = (
///   u₁⁻¹ u₂⁻¹ … uₖ⁻¹,
///   u₁   u₂⁻¹ … uₖ⁻¹,
///   u₁⁻¹ u₂   … uₖ⁻¹,
///   u₁   u₂   … uₖ⁻¹,
///   ⋮    ⋮      ⋮
///   u₁   u₂   … uₖ
/// )
/// Uses Halo2 approach computing $g(X) = \prod\limits_{i=0}^{k-1} (1 + u_{k - 1 - i} X^{2^i})$,
/// taking 2^{k+1}-2.
/// src: https://github.com/zcash/halo2/blob/81729eca91ba4755e247f49c3a72a4232864ec9e/halo2_proofs/src/poly/commitment/verifier.rs#L156
fn build_s_gadget<F: PrimeField, CF: PrimeField>(
    u: &[EmulatedFpVar<F, CF>],
    u_invs: &[EmulatedFpVar<F, CF>],
    k: usize,
) -> Result<Vec<EmulatedFpVar<F, CF>>, SynthesisError> {
    let d: usize = 2_u64.pow(k as u32) as usize;
    let mut s: Vec<EmulatedFpVar<F, CF>> = vec![EmulatedFpVar::one(); d];
    for (len, (u_j, u_j_inv)) in u
        .iter()
        .zip(u_invs)
        .enumerate()
        .map(|(i, u_j)| (1 << i, u_j))
    {
        let (left, right) = s.split_at_mut(len);
        let right = &mut right[0..len];
        right.clone_from_slice(left);
        for s in left {
            *s *= u_j_inv;
        }
        for s in right {
            *s *= u_j;
        }
    }
    Ok(s)
}

fn inner_prod<F: PrimeField>(a: &[F], b: &[F]) -> Result<F, Error> {
    if a.len() != b.len() {
        return Err(Error::NotSameLength(
            "a".to_string(),
            a.len(),
            "b".to_string(),
            b.len(),
        ));
    }
    let c = cfg_iter!(a)
        .zip(cfg_iter!(b))
        .map(|(a_i, b_i)| *a_i * b_i)
        .sum();
    Ok(c)
}

// g(x, u_1, u_2, ..., u_k) = <s, b>, naively takes linear, but can compute in log time through
// g(x, u_1, u_2, ..., u_k) = \Prod u_i x^{2^i} + u_i^-1
fn s_b_inner<F: PrimeField>(u: &[F], x: &F) -> Result<F, Error> {
    let mut c: F = F::one();
    let mut x_2_i = *x; // x_2_i is x^{2^i}, starting from x^{2^0}=x
    for u_i in u.iter() {
        c *= (*u_i * x_2_i)
            + u_i
                .inverse()
                .ok_or(Error::Other("error on computing inverse".to_string()))?;
        x_2_i *= x_2_i;
    }
    Ok(c)
}

// g(x, u_1, u_2, ..., u_k) = <s, b>, naively takes linear, but can compute in log time through
// g(x, u_1, u_2, ..., u_k) = \Prod u_i x^{2^i} + u_i^-1
fn s_b_inner_gadget<F: PrimeField, CF: PrimeField>(
    u: &[EmulatedFpVar<F, CF>],
    x: &EmulatedFpVar<F, CF>,
) -> Result<EmulatedFpVar<F, CF>, SynthesisError> {
    let mut c: EmulatedFpVar<F, CF> = EmulatedFpVar::<F, CF>::one();
    let mut x_2_i = x.clone(); // x_2_i is x^{2^i}, starting from x^{2^0}=x
    for u_i in u.iter() {
        c *= u_i.clone() * x_2_i.clone() + u_i.inverse()?;
        x_2_i *= x_2_i.clone();
    }
    Ok(c)
}

pub struct ProofVar<C: Curve> {
    a: EmulatedFpVar<C::ScalarField, CF2<C>>,
    l: Vec<EmulatedFpVar<C::ScalarField, CF2<C>>>,
    r: Vec<EmulatedFpVar<C::ScalarField, CF2<C>>>,
    L: Vec<C::Var>,
    R: Vec<C::Var>,
}
impl<C: Curve> AllocVar<Proof<C>, CF2<C>> for ProofVar<C> {
    fn new_variable<T: Borrow<Proof<C>>>(
        cs: impl Into<Namespace<CF2<C>>>,
        f: impl FnOnce() -> Result<T, SynthesisError>,
        mode: AllocationMode,
    ) -> Result<Self, SynthesisError> {
        f().and_then(|val| {
            let cs = cs.into();

            let a = EmulatedFpVar::<C::ScalarField, CF2<C>>::new_variable(
                cs.clone(),
                || Ok(val.borrow().a),
                mode,
            )?;
            let l: Vec<EmulatedFpVar<C::ScalarField, CF2<C>>> =
                Vec::new_variable(cs.clone(), || Ok(val.borrow().l.clone()), mode)?;
            let r: Vec<EmulatedFpVar<C::ScalarField, CF2<C>>> =
                Vec::new_variable(cs.clone(), || Ok(val.borrow().r.clone()), mode)?;
            let L: Vec<C::Var> =
                Vec::new_variable(cs.clone(), || Ok(val.borrow().L.clone()), mode)?;
            let R: Vec<C::Var> =
                Vec::new_variable(cs.clone(), || Ok(val.borrow().R.clone()), mode)?;

            Ok(Self { a, l, r, L, R })
        })
    }
}

/// IPAGadget implements the circuit that verifies an IPA Proof. The `H` parameter indicates if to
/// use the commitment in hiding mode or not, reducing a bit the number of constraints needed in
/// the later case.
pub struct IPAGadget<C: Curve, const H: bool = false> {
    _c: PhantomData<C>,
}

impl<C: Curve, const H: bool> IPAGadget<C, H> {
    /// Verify the IPA opening proof, K=log2(d), where d is the degree of the committed polynomial,
    /// and H indicates if the commitment is in hiding mode and thus uses blinding factors, if not,
    /// there are some constraints saved.
    #[allow(clippy::too_many_arguments)]
    pub fn verify<const K: usize>(
        g: &[C::Var],                              // params.generators
        h: &C::Var,                                // params.h
        x: &EmulatedFpVar<C::ScalarField, CF2<C>>, // evaluation point, challenge
        v: &EmulatedFpVar<C::ScalarField, CF2<C>>, // value at evaluation point
        P: &C::Var,                                // commitment
        p: &ProofVar<C>,
        r: &EmulatedFpVar<C::ScalarField, CF2<C>>, // blinding factor
        u: &[EmulatedFpVar<C::ScalarField, CF2<C>>; K], // challenges
        U: &C::Var,                                // challenge
    ) -> Result<Boolean<CF2<C>>, SynthesisError> {
        if p.L.len() != K || p.R.len() != K {
            return Err(SynthesisError::Unsatisfiable);
        }

        let P_ = U.scalar_mul_le(v.to_bits_le()?.iter())? + P;
        let mut q_0 = P_;
        let mut r = r.clone();

        // compute u[i]^-1 once
        let mut u_invs = vec![EmulatedFpVar::<C::ScalarField, CF2<C>>::zero(); u.len()];
        for (j, u_j) in u.iter().enumerate() {
            u_invs[j] = u_j.inverse()?;
        }

        // compute b & G from s
        let s = build_s_gadget(u, &u_invs, K)?;
        // b = <s, b_vec> = <s, [1, x, x^2, ..., x^K-1]>
        let b = s_b_inner_gadget(u, x)?;
        // ensure that generators.len() === s.len():
        if g.len() < K {
            return Err(SynthesisError::Unsatisfiable);
        }

        // msm: G=<G, s>
<<<<<<< HEAD
        let mut G = GC::zero();
        let n = s.len();
        if n%2 == 1 {
            G += g[n-1].scalar_mul_le(s[n-1].to_bits_le()?.iter())?;
        } else {
            G += g[n-1].joint_scalar_mul_be(&g[n-2], s[n-1].to_bits_le()?.iter(), s[n-2].to_bits_le()?.iter())?;
        }
        for i in (1..n-2).step_by(2) {
            G += g[i-1].joint_scalar_mul_be(&g[i], s[i-1].to_bits_le()?.iter(), s[i].to_bits_le()?.iter())?;
=======
        let mut G = C::Var::zero();
        let n = s.len();
        if n % 2 == 1 {
            G += g[n - 1].scalar_mul_le(s[n - 1].to_bits_le()?.iter())?;
        } else {
            G += g[n - 1].joint_scalar_mul_be(
                &g[n - 2],
                s[n - 1].to_bits_le()?.iter(),
                s[n - 2].to_bits_le()?.iter(),
            )?;
        }
        for i in (1..n - 2).step_by(2) {
            G += g[i - 1].joint_scalar_mul_be(
                &g[i],
                s[i - 1].to_bits_le()?.iter(),
                s[i].to_bits_le()?.iter(),
            )?;
>>>>>>> 168e0723
        }

        for (j, u_j) in u.iter().enumerate() {
            let uj2 = u_j.square()?;
            let uj_inv2 = u_invs[j].square()?; // cheaper square than inversing the uj2

            q_0 = q_0
                + p.L[j].scalar_mul_le(uj2.to_bits_le()?.iter())?
                + p.R[j].scalar_mul_le(uj_inv2.to_bits_le()?.iter())?;
            if H {
                r = r + &p.l[j] * &uj2 + &p.r[j] * &uj_inv2;
            }
        }

        let q_1 = if H {
            G.scalar_mul_le(p.a.to_bits_le()?.iter())?
<<<<<<< HEAD
                + h.joint_scalar_mul_be(&U, r.to_bits_le()?.iter(), (p.a.clone() * b).to_bits_le()?.iter())?
        } else {
            G.joint_scalar_mul_be(&U, p.a.to_bits_le()?.iter(), (p.a.clone() * b).to_bits_le()?.iter())?
=======
                + h.joint_scalar_mul_be(
                    &U,
                    r.to_bits_le()?.iter(),
                    (p.a.clone() * b).to_bits_le()?.iter(),
                )?
        } else {
            G.joint_scalar_mul_be(
                &U,
                p.a.to_bits_le()?.iter(),
                (p.a.clone() * b).to_bits_le()?.iter(),
            )?
>>>>>>> 168e0723
        };
        // q_0 == q_1
        q_0.is_eq(&q_1)
    }
}

#[cfg(test)]
mod tests {
    use ark_crypto_primitives::sponge::{poseidon::PoseidonSponge, CryptographicSponge};
    use ark_ec::PrimeGroup;
    use ark_pallas::{constraints::GVar, Fq, Fr, Projective};
    use ark_r1cs_std::eq::EqGadget;
    use ark_relations::r1cs::ConstraintSystem;

    use super::*;
    use crate::transcript::poseidon::poseidon_canonical_config;

    #[test]
    fn test_ipa() -> Result<(), Error> {
        let _ = test_ipa_opt::<false>()?;
        let _ = test_ipa_opt::<true>()?;
        Ok(())
    }
    fn test_ipa_opt<const hiding: bool>() -> Result<(), Error> {
        let mut rng = ark_std::test_rng();

        const k: usize = 4;
        const d: usize = 2_u64.pow(k as u32) as usize;

        // setup params
        let (params, _) = IPA::<Projective, hiding>::setup(&mut rng, d)?;

        let poseidon_config = poseidon_canonical_config::<Fr>();
        // init Prover's transcript
        let mut transcript_p = PoseidonSponge::<Fr>::new(&poseidon_config);
        // init Verifier's transcript
        let mut transcript_v = PoseidonSponge::<Fr>::new(&poseidon_config);

        // a is the vector that we're committing
        let a: Vec<Fr> = std::iter::repeat_with(|| Fr::rand(&mut rng))
            .take(d)
            .collect();
        let r_blind: Fr = if hiding {
            Fr::rand(&mut rng)
        } else {
            Fr::zero()
        };
        let cm = IPA::<Projective, hiding>::commit(&params, &a, &r_blind)?;

        let proof = IPA::<Projective, hiding>::prove(
            &params,
            &mut transcript_p,
            &cm,
            &a,
            &r_blind,
            Some(&mut rng),
        )?;

        IPA::<Projective, hiding>::verify(&params, &mut transcript_v, &cm, &proof)?;
        Ok(())
    }

    #[test]
<<<<<<< HEAD
    fn test_ipa_gadget() {
        test_ipa_gadget_opt::<false>();
        // test_ipa_gadget_opt::<true>();
=======
    fn test_ipa_gadget() -> Result<(), Error> {
        let _ = test_ipa_gadget_opt::<false>()?;
        let _ = test_ipa_gadget_opt::<true>()?;
        Ok(())
>>>>>>> 168e0723
    }
    fn test_ipa_gadget_opt<const hiding: bool>() -> Result<(), Error> {
        let mut rng = ark_std::test_rng();

        const k: usize = 3;
        const d: usize = 2_u64.pow(k as u32) as usize;

        // setup params
        let (params, _) = IPA::<Projective, hiding>::setup(&mut rng, d)?;

        let poseidon_config = poseidon_canonical_config::<Fr>();
        // init Prover's transcript
        let mut transcript_p = PoseidonSponge::<Fr>::new(&poseidon_config);
        // init Verifier's transcript
        let mut transcript_v = PoseidonSponge::<Fr>::new(&poseidon_config);

        let mut a: Vec<Fr> = std::iter::repeat_with(|| Fr::rand(&mut rng))
            .take(d / 2)
            .collect();
        a.extend(vec![Fr::zero(); d / 2]);
        let r_blind: Fr = if hiding {
            Fr::rand(&mut rng)
        } else {
            Fr::zero()
        };
        let cm = IPA::<Projective, hiding>::commit(&params, &a, &r_blind)?;

        let proof = IPA::<Projective, hiding>::prove(
            &params,
            &mut transcript_p,
            &cm,
            &a,
            &r_blind,
            Some(&mut rng),
        )?;

        IPA::<Projective, hiding>::verify(&params, &mut transcript_v, &cm, &proof)?;

        // circuit
        let cs = ConstraintSystem::<Fq>::new_ref();

        let mut transcript_v = PoseidonSponge::<Fr>::new(&poseidon_config);
        transcript_v.absorb_nonnative(&cm);
        let challenge = transcript_v.get_challenge(); // challenge value at which we evaluate
        let s = transcript_v.get_challenge();
        let U = Projective::generator() * s;
        let mut u: Vec<Fr> = vec![Fr::zero(); k];
        for i in (0..k).rev() {
            transcript_v.absorb_nonnative(&proof.0.L[i]);
            transcript_v.absorb_nonnative(&proof.0.R[i]);
            u[i] = transcript_v.get_challenge();
        }

        // prepare inputs
        let gVar = Vec::<GVar>::new_constant(cs.clone(), params.generators)?;
        let hVar = GVar::new_constant(cs.clone(), params.h)?;
        let challengeVar = EmulatedFpVar::<Fr, Fq>::new_witness(cs.clone(), || Ok(challenge))?;
        let vVar = EmulatedFpVar::<Fr, Fq>::new_witness(cs.clone(), || Ok(proof.1))?;
        let cmVar = GVar::new_witness(cs.clone(), || Ok(cm))?;
        let proofVar = ProofVar::<Projective>::new_witness(cs.clone(), || Ok(proof.0))?;
        let r_blindVar = EmulatedFpVar::<Fr, Fq>::new_witness(cs.clone(), || Ok(r_blind))?;
        let uVar_vec = Vec::<EmulatedFpVar<Fr, Fq>>::new_witness(cs.clone(), || Ok(u))?;
        let uVar: [EmulatedFpVar<Fr, Fq>; k] = uVar_vec.try_into().map_err(|_| {
            Error::ConversionError(
                "Vec<_>".to_string(),
                "[_; 1]".to_string(),
                "variable name: uVar".to_string(),
            )
        })?;
        let UVar = GVar::new_witness(cs.clone(), || Ok(U))?;

        let v = IPAGadget::<Projective, hiding>::verify::<k>(
            &gVar,
            &hVar,
            &challengeVar,
            &vVar,
            &cmVar,
            &proofVar,
            &r_blindVar,
            &uVar,
            &UVar,
<<<<<<< HEAD
        )
        .unwrap();
        v.enforce_equal(&Boolean::TRUE).unwrap();
        assert!(cs.is_satisfied().unwrap());
        println!(
            "num_constraints IPA verify circuit: {}",
            cs.num_constraints()
        );

=======
        )?;
        v.enforce_equal(&Boolean::TRUE)?;
        assert!(cs.is_satisfied()?);
        Ok(())
>>>>>>> 168e0723
    }
}<|MERGE_RESOLUTION|>--- conflicted
+++ resolved
@@ -518,17 +518,6 @@
         }
 
         // msm: G=<G, s>
-<<<<<<< HEAD
-        let mut G = GC::zero();
-        let n = s.len();
-        if n%2 == 1 {
-            G += g[n-1].scalar_mul_le(s[n-1].to_bits_le()?.iter())?;
-        } else {
-            G += g[n-1].joint_scalar_mul_be(&g[n-2], s[n-1].to_bits_le()?.iter(), s[n-2].to_bits_le()?.iter())?;
-        }
-        for i in (1..n-2).step_by(2) {
-            G += g[i-1].joint_scalar_mul_be(&g[i], s[i-1].to_bits_le()?.iter(), s[i].to_bits_le()?.iter())?;
-=======
         let mut G = C::Var::zero();
         let n = s.len();
         if n % 2 == 1 {
@@ -546,7 +535,6 @@
                 s[i - 1].to_bits_le()?.iter(),
                 s[i].to_bits_le()?.iter(),
             )?;
->>>>>>> 168e0723
         }
 
         for (j, u_j) in u.iter().enumerate() {
@@ -563,11 +551,6 @@
 
         let q_1 = if H {
             G.scalar_mul_le(p.a.to_bits_le()?.iter())?
-<<<<<<< HEAD
-                + h.joint_scalar_mul_be(&U, r.to_bits_le()?.iter(), (p.a.clone() * b).to_bits_le()?.iter())?
-        } else {
-            G.joint_scalar_mul_be(&U, p.a.to_bits_le()?.iter(), (p.a.clone() * b).to_bits_le()?.iter())?
-=======
                 + h.joint_scalar_mul_be(
                     &U,
                     r.to_bits_le()?.iter(),
@@ -579,7 +562,6 @@
                 p.a.to_bits_le()?.iter(),
                 (p.a.clone() * b).to_bits_le()?.iter(),
             )?
->>>>>>> 168e0723
         };
         // q_0 == q_1
         q_0.is_eq(&q_1)
@@ -643,16 +625,10 @@
     }
 
     #[test]
-<<<<<<< HEAD
-    fn test_ipa_gadget() {
-        test_ipa_gadget_opt::<false>();
-        // test_ipa_gadget_opt::<true>();
-=======
     fn test_ipa_gadget() -> Result<(), Error> {
         let _ = test_ipa_gadget_opt::<false>()?;
         let _ = test_ipa_gadget_opt::<true>()?;
         Ok(())
->>>>>>> 168e0723
     }
     fn test_ipa_gadget_opt<const hiding: bool>() -> Result<(), Error> {
         let mut rng = ark_std::test_rng();
@@ -734,21 +710,9 @@
             &r_blindVar,
             &uVar,
             &UVar,
-<<<<<<< HEAD
-        )
-        .unwrap();
-        v.enforce_equal(&Boolean::TRUE).unwrap();
-        assert!(cs.is_satisfied().unwrap());
-        println!(
-            "num_constraints IPA verify circuit: {}",
-            cs.num_constraints()
-        );
-
-=======
         )?;
         v.enforce_equal(&Boolean::TRUE)?;
         assert!(cs.is_satisfied()?);
         Ok(())
->>>>>>> 168e0723
     }
 }