/// This file implements the onchain (Ethereum's EVM) decider circuit. For non-ethereum use cases,
/// other more efficient approaches can be used.
use ark_crypto_primitives::sponge::{
    constraints::CryptographicSpongeVar,
    poseidon::{constraints::PoseidonSpongeVar, PoseidonSponge},
    Absorb, CryptographicSponge,
};
use ark_ec::CurveGroup;
use ark_ff::PrimeField;
use ark_r1cs_std::{
    alloc::{AllocVar, AllocationMode},
    boolean::Boolean,
    eq::EqGadget,
    fields::fp::FpVar,
    prelude::CurveVar,
    ToConstraintFieldGadget,
};
use ark_relations::r1cs::{Namespace, SynthesisError};
use ark_std::{borrow::Borrow, log2, marker::PhantomData};

use super::{
    circuits::{CCCSVar, LCCCSVar, NIMFSGadget, ProofVar as NIMFSProofVar},
    nimfs::{NIMFSProof, NIMFS},
    HyperNova, Witness, CCCS, LCCCS,
};
use crate::folding::circuits::{decider::on_chain::GenericOnchainDeciderCircuit, CF1, CF2};
use crate::folding::traits::{WitnessOps, WitnessVarOps};
use crate::frontend::FCircuit;
use crate::utils::gadgets::{eval_mle, MatrixGadget};
use crate::Error;
use crate::{
    arith::{
        ccs::{circuits::CCSMatricesVar, CCS},
        ArithGadget,
    },
    folding::circuits::decider::{EvalGadget, KZGChallengesGadget},
};
use crate::{
    commitment::{pedersen::Params as PedersenParams, CommitmentScheme},
    folding::circuits::decider::DeciderEnabledNIFS,
};

impl<C: CurveGroup> ArithGadget<WitnessVar<CF1<C>>, LCCCSVar<C>> for CCSMatricesVar<CF1<C>> {
    type Evaluation = Vec<FpVar<CF1<C>>>;

    fn eval_relation(
        &self,
        w: &WitnessVar<CF1<C>>,
        u: &LCCCSVar<C>,
    ) -> Result<Self::Evaluation, SynthesisError> {
        let z = [&[u.u.clone()][..], &u.x, &w.w].concat();

        self.M
            .iter()
            .map(|M_j| {
                let s = log2(M_j.n_rows) as usize;
                let Mz = M_j.mul_vector(&z)?;
                Ok(eval_mle(s, Mz, u.r_x.clone()))
            })
            .collect()
    }

    fn enforce_evaluation(
        _w: &WitnessVar<CF1<C>>,
        u: &LCCCSVar<C>,
        v: Self::Evaluation,
    ) -> Result<(), SynthesisError> {
        v.enforce_equal(&u.v)
    }
}

/// In-circuit representation of the Witness associated to the CommittedInstance.
#[derive(Debug, Clone)]
pub struct WitnessVar<F: PrimeField> {
    pub w: Vec<FpVar<F>>,
    pub r_w: FpVar<F>,
}

impl<F: PrimeField> AllocVar<Witness<F>, F> for WitnessVar<F> {
    fn new_variable<T: Borrow<Witness<F>>>(
        cs: impl Into<Namespace<F>>,
        f: impl FnOnce() -> Result<T, SynthesisError>,
        mode: AllocationMode,
    ) -> Result<Self, SynthesisError> {
        f().and_then(|val| {
            let cs = cs.into();

            let w: Vec<FpVar<F>> =
                Vec::new_variable(cs.clone(), || Ok(val.borrow().w.clone()), mode)?;
            let r_w = FpVar::<F>::new_variable(cs.clone(), || Ok(val.borrow().r_w), mode)?;

            Ok(Self { w, r_w })
        })
    }
}

impl<F: PrimeField> WitnessVarOps<F> for WitnessVar<F> {
    fn get_openings(&self) -> Vec<(&[FpVar<F>], FpVar<F>)> {
        vec![(&self.w, self.r_w.clone())]
    }
}

pub type DeciderEthCircuit<C1, C2, GC2> = GenericOnchainDeciderCircuit<
    C1,
    C2,
    GC2,
    LCCCS<C1>,
    CCCS<C1>,
    Witness<CF1<C1>>,
    CCS<CF1<C1>>,
    CCSMatricesVar<CF1<C1>>,
    DeciderHyperNovaGadget,
>;

impl<
        C1: CurveGroup,
        GC1: CurveVar<C1, CF2<C1>> + ToConstraintFieldGadget<CF2<C1>>,
        C2: CurveGroup,
        GC2: CurveVar<C2, CF2<C2>> + ToConstraintFieldGadget<CF2<C2>>,
        FC: FCircuit<C1::ScalarField>,
        CS1: CommitmentScheme<C1, H>,
        // enforce that the CS2 is Pedersen commitment scheme, since we're at Ethereum's EVM decider
        CS2: CommitmentScheme<C2, H, ProverParams = PedersenParams<C2>>,
        const MU: usize,
        const NU: usize,
        const H: bool,
    > TryFrom<HyperNova<C1, GC1, C2, GC2, FC, CS1, CS2, MU, NU, H>>
    for DeciderEthCircuit<C1, C2, GC2>
where
    CF1<C1>: Absorb,
{
    type Error = Error;

    fn try_from(hn: HyperNova<C1, GC1, C2, GC2, FC, CS1, CS2, MU, NU, H>) -> Result<Self, Error> {
        // compute the U_{i+1}, W_{i+1}, by folding the last running & incoming instances
        let mut transcript = PoseidonSponge::<C1::ScalarField>::new(&hn.poseidon_config);
        transcript.absorb(&hn.pp_hash);
        let (nimfs_proof, U_i1, W_i1, rho) = NIMFS::<C1, PoseidonSponge<C1::ScalarField>>::prove(
            &mut transcript,
            &hn.ccs,
            &[hn.U_i.clone()],
            &[hn.u_i.clone()],
            &[hn.W_i.clone()],
            &[hn.w_i.clone()],
        )?;

        // compute the KZG challenges used as inputs in the circuit
        let kzg_challenges = KZGChallengesGadget::get_challenges_native(&mut transcript, &U_i1);

        // get KZG evals
        let kzg_evaluations = W_i1
            .get_openings()
            .iter()
            .zip(&kzg_challenges)
            .map(|((v, _), &c)| EvalGadget::evaluate_native(v, c))
            .collect::<Result<Vec<_>, _>>()?;

        Ok(Self {
            _gc2: PhantomData,
            _avar: PhantomData,
            arith: hn.ccs,
            cf_arith: hn.cf_r1cs,
            cf_pedersen_params: hn.cf_cs_pp,
            poseidon_config: hn.poseidon_config,
            pp_hash: hn.pp_hash,
            i: hn.i,
            z_0: hn.z_0,
            z_i: hn.z_i,
            U_i: hn.U_i,
            W_i: hn.W_i,
            u_i: hn.u_i,
            w_i: hn.w_i,
            U_i1,
            W_i1,
            proof: nimfs_proof,
            randomness: rho,
            cf_U_i: hn.cf_U_i,
            cf_W_i: hn.cf_W_i,
            kzg_challenges,
            kzg_evaluations,
        })
    }
}

pub struct DeciderHyperNovaGadget;

impl<C: CurveGroup> DeciderEnabledNIFS<C, LCCCS<C>, CCCS<C>, Witness<C::ScalarField>, CCS<CF1<C>>>
    for DeciderHyperNovaGadget
where
    CF1<C>: Absorb,
{
    type ProofDummyCfg = (usize, usize, usize, usize);
    type Proof = NIMFSProof<C>;
    type Randomness = CF1<C>;
    type RandomnessDummyCfg = ();

    fn fold_field_elements_gadget(
        arith: &CCS<CF1<C>>,
        transcript: &mut PoseidonSpongeVar<CF1<C>>,
        pp_hash: FpVar<CF1<C>>,
        U: LCCCSVar<C>,
        _U_vec: Vec<FpVar<CF1<C>>>,
        u: CCCSVar<C>,
        proof: Self::Proof,
        randomness: Self::Randomness,
    ) -> Result<LCCCSVar<C>, SynthesisError> {
        let cs = transcript.cs();
        transcript.absorb(&pp_hash)?;
<<<<<<< HEAD

        // NOTE: we use the same enumeration as in Nova's DeciderEthCircuit described at
        // https://privacy-scaling-explorations.github.io/sonobe-docs/design/nova-decider-onchain.html
        // in order to make it easier to reason about.

        // 1. check LCCCS relation of U_{i+1}
        let z_U1: Vec<FpVar<CF1<C1>>> =
            [vec![U_i1.u.clone()], U_i1.x.to_vec(), W_i1.w.to_vec()].concat();
        LCCCSCheckerGadget::check(
            self.ccs.s,
            ccs_matrices,
            z_U1,
            U_i1.r_x.clone(),
            U_i1.v.clone(),
        )?;

        // 3.a u_i.x[0] == H(i, z_0, z_i, U_i)
        let (u_i_x, _) = U_i.clone().hash(
            &sponge,
            pp_hash.clone(),
            i.clone(),
            z_0.clone(),
            z_i.clone(),
        )?;
        (u_i.x[0]).enforce_equal(&u_i_x)?;

        #[cfg(feature = "light-test")]
        log::warn!("[WARNING]: Running with the 'light-test' feature, skipping the big part of the DeciderEthCircuit.\n           Only for testing purposes.");

        // The following two checks (and their respective allocations) are disabled for normal
        // tests since they take several millions of constraints and would take several minutes
        // (and RAM) to run the test. It is active by default, and not active only when
        // 'light-test' feature is used.
        #[cfg(not(feature = "light-test"))]
        {
            // imports here instead of at the top of the file, so we avoid having multiple
            // `#[cfg(not(test))]`
            use crate::commitment::pedersen::PedersenGadget;
            use crate::folding::circuits::nonnative::uint::NonNativeUintVar;
            use crate::folding::nova::decider_eth_circuit::{R1CSVar, RelaxedR1CSGadget};
            use crate::folding::{
                circuits::cyclefold::{
                    CycleFoldCommittedInstanceVar, CycleFoldConfig, CycleFoldWitnessVar,
                },
                nova::NovaCycleFoldConfig,
            };
            use ark_r1cs_std::ToBitsGadget;

            let cf_u_dummy_native =
                CycleFoldCommittedInstance::<C2>::dummy(NovaCycleFoldConfig::<C1>::IO_LEN);
            let cf_w_dummy_native = CycleFoldWitness::<C2>::dummy(
                self.cf_r1cs.A.n_cols - 1 - self.cf_r1cs.l,
                self.cf_E_len,
            );
            let cf_U_i = CycleFoldCommittedInstanceVar::<C2, GC2>::new_witness(cs.clone(), || {
                Ok(self.cf_U_i.unwrap_or_else(|| cf_u_dummy_native.clone()))
            })?;
            let cf_W_i = CycleFoldWitnessVar::<C2>::new_witness(cs.clone(), || {
                Ok(self.cf_W_i.unwrap_or(cf_w_dummy_native.clone()))
            })?;

            // 3.b u_i.x[1] == H(cf_U_i)
            let (cf_u_i_x, _) = cf_U_i.clone().hash(&sponge, pp_hash.clone())?;
            (u_i.x[1]).enforce_equal(&cf_u_i_x)?;

            // 4. check Pedersen commitments of cf_U_i.{cmE, cmW}
            let H = GC2::new_constant(cs.clone(), self.cf_pedersen_params.h)?;
            let G = Vec::<GC2>::new_constant(cs.clone(), self.cf_pedersen_params.generators)?;
            let cf_W_i_E_bits: Result<Vec<Vec<Boolean<CF1<C1>>>>, SynthesisError> =
                cf_W_i.E.iter().map(|E_i| E_i.to_bits_le()).collect();
            let cf_W_i_W_bits: Result<Vec<Vec<Boolean<CF1<C1>>>>, SynthesisError> =
                cf_W_i.W.iter().map(|W_i| W_i.to_bits_le()).collect();

            let computed_cmE = PedersenGadget::<C2, GC2>::commit(
                H.clone(),
                G.clone(),
                cf_W_i_E_bits?,
                cf_W_i.rE.to_bits_le()?,
            )?;
            cf_U_i.cmE.enforce_equal(&computed_cmE)?;
            let computed_cmW =
                PedersenGadget::<C2, GC2>::commit(H, G, cf_W_i_W_bits?, cf_W_i.rW.to_bits_le()?)?;
            cf_U_i.cmW.enforce_equal(&computed_cmW)?;

            let cf_r1cs =
                R1CSVar::<C1::BaseField, CF1<C1>, NonNativeUintVar<CF1<C1>>>::new_witness(
                    cs.clone(),
                    || Ok(self.cf_r1cs.clone()),
                )?;

            // 5. check RelaxedR1CS of cf_U_i
            let cf_z_U = [vec![cf_U_i.u.clone()], cf_U_i.x.to_vec(), cf_W_i.W.to_vec()].concat();
            RelaxedR1CSGadget::check_nonnative(cf_r1cs, cf_W_i.E, cf_U_i.u.clone(), cf_z_U)?;
        }

        // The following steps are in non-increasing order because the `computed_U_i1` is computed
        // at step 8, and later used at step 6. Notice that in Nova, we compute U_i1 outside of the
        // circuit, in the smart contract, but here we're computing it in-circuit, and we reuse the
        // `rho_bits` computed along the way of computing `computed_U_i1` for the later `rho_powers`
        // check (6.b).

        // Check 7 is temporarily disabled due
        // https://github.com/privacy-scaling-explorations/sonobe/issues/80
        log::warn!("[WARNING]: issue #80 (https://github.com/privacy-scaling-explorations/sonobe/issues/80) is not resolved yet.");
        //
        // 7. check eval_W==p_W(c_W)
        // let incircuit_eval_W = evaluate_gadget::<CF1<C1>>(W_i1.W, incircuit_c_W)?;
        // incircuit_eval_W.enforce_equal(&eval_W)?;

        // 8.a verify the NIMFS.V of the final fold, and check that the obtained rho_powers from the
        // transcript match the one from the public input (so we avoid the onchain logic of the
        // verifier computing it).
        // Notice that the NIMFSGadget performs all the logic except of checking the fold of the
        // instances C parameter, which would require non-native arithmetic, henceforth we perform
        // that check outside the circuit.
        let (computed_U_i1, rho_bits) = NIMFSGadget::<C1>::verify(
=======
        let nimfs_proof = NIMFSProofVar::<C>::new_witness(cs.clone(), || Ok(proof))?;
        let rho = FpVar::<CF1<C>>::new_input(cs.clone(), || Ok(randomness))?;
        let (computed_U_i1, rho_bits) = NIMFSGadget::<C>::verify(
>>>>>>> 1ad7be9d
            cs.clone(),
            arith,
            transcript,
            &[U],
            &[u],
            nimfs_proof,
            Boolean::TRUE, // enabled
        )?;
        Boolean::le_bits_to_fp_var(&rho_bits)?.enforce_equal(&rho)?;
        Ok(computed_U_i1)
    }

    fn fold_group_elements_native(
        U_commitments: &[C],
        u_commitments: &[C],
        _: Option<Self::Proof>,
        r: Self::Randomness,
    ) -> Result<Vec<C>, Error> {
        let U_C = U_commitments[0];
        let u_C = u_commitments[0];
        let C = U_C + u_C.mul(r);
        Ok(vec![C])
    }
}

#[cfg(test)]
pub mod tests {
    use ark_bn254::{constraints::GVar, Fr, G1Projective as Projective};
    use ark_grumpkin::{constraints::GVar as GVar2, Projective as Projective2};
    use ark_relations::r1cs::{ConstraintSynthesizer, ConstraintSystem};
    use ark_std::{test_rng, UniformRand};

    use super::*;
    use crate::arith::r1cs::R1CS;
    use crate::commitment::pedersen::Pedersen;
    use crate::folding::nova::PreprocessorParam;
    use crate::frontend::utils::CubicFCircuit;
    use crate::transcript::poseidon::poseidon_canonical_config;
    use crate::FoldingScheme;

    #[test]
    fn test_lcccs_checker_gadget() {
        let mut rng = test_rng();
        let n_rows = 2_u32.pow(5) as usize;
        let n_cols = 2_u32.pow(5) as usize;
        let r1cs = R1CS::<Fr>::rand(&mut rng, n_rows, n_cols);
        let ccs = CCS::from(r1cs);
        let z: Vec<Fr> = (0..n_cols).map(|_| Fr::rand(&mut rng)).collect();

        let (pedersen_params, _) =
            Pedersen::<Projective>::setup(&mut rng, ccs.n - ccs.l - 1).unwrap();

        let (lcccs, w) = ccs
            .to_lcccs::<_, Projective, Pedersen<Projective>, false>(&mut rng, &pedersen_params, &z)
            .unwrap();

        let cs = ConstraintSystem::<Fr>::new_ref();

        // CCS's (sparse) matrices are constants in the circuit
        let ccs_mat = CCSMatricesVar::<Fr>::new_constant(cs.clone(), ccs.clone()).unwrap();
        let w_var = WitnessVar::new_witness(cs.clone(), || Ok(w)).unwrap();
        let lcccs_var = LCCCSVar::new_input(cs.clone(), || Ok(lcccs)).unwrap();

        ccs_mat.enforce_relation(&w_var, &lcccs_var).unwrap();

        assert!(cs.is_satisfied().unwrap());
    }

    #[test]
    fn test_decider_circuit() {
        let mut rng = ark_std::test_rng();
        let poseidon_config = poseidon_canonical_config::<Fr>();

        let F_circuit = CubicFCircuit::<Fr>::new(()).unwrap();
        let z_0 = vec![Fr::from(3_u32)];

        const MU: usize = 1;
        const NU: usize = 1;

        type HN = HyperNova<
            Projective,
            GVar,
            Projective2,
            GVar2,
            CubicFCircuit<Fr>,
            Pedersen<Projective>,
            Pedersen<Projective2>,
            MU,
            NU,
            false,
        >;
        let prep_param = PreprocessorParam::<
            Projective,
            Projective2,
            CubicFCircuit<Fr>,
            Pedersen<Projective>,
            Pedersen<Projective2>,
            false,
        >::new(poseidon_config, F_circuit);
        let hn_params = HN::preprocess(&mut rng, &prep_param).unwrap();

        // generate a Nova instance and do a step of it
        let mut hypernova = HN::init(&hn_params, F_circuit, z_0.clone()).unwrap();
        hypernova.prove_step(&mut rng, vec![], None).unwrap();

        let ivc_proof = hypernova.ivc_proof();
        HN::verify(hn_params.1, ivc_proof).unwrap();

        // load the DeciderEthCircuit from the generated Nova instance
        let decider_circuit =
            DeciderEthCircuit::<Projective, Projective2, GVar2>::try_from(hypernova).unwrap();

        let cs = ConstraintSystem::<Fr>::new_ref();

        // generate the constraints and check that are satisfied by the inputs
        decider_circuit.generate_constraints(cs.clone()).unwrap();
        assert!(cs.is_satisfied().unwrap());
        dbg!(cs.num_constraints());
    }
}<|MERGE_RESOLUTION|>--- conflicted
+++ resolved
@@ -206,128 +206,9 @@
     ) -> Result<LCCCSVar<C>, SynthesisError> {
         let cs = transcript.cs();
         transcript.absorb(&pp_hash)?;
-<<<<<<< HEAD
-
-        // NOTE: we use the same enumeration as in Nova's DeciderEthCircuit described at
-        // https://privacy-scaling-explorations.github.io/sonobe-docs/design/nova-decider-onchain.html
-        // in order to make it easier to reason about.
-
-        // 1. check LCCCS relation of U_{i+1}
-        let z_U1: Vec<FpVar<CF1<C1>>> =
-            [vec![U_i1.u.clone()], U_i1.x.to_vec(), W_i1.w.to_vec()].concat();
-        LCCCSCheckerGadget::check(
-            self.ccs.s,
-            ccs_matrices,
-            z_U1,
-            U_i1.r_x.clone(),
-            U_i1.v.clone(),
-        )?;
-
-        // 3.a u_i.x[0] == H(i, z_0, z_i, U_i)
-        let (u_i_x, _) = U_i.clone().hash(
-            &sponge,
-            pp_hash.clone(),
-            i.clone(),
-            z_0.clone(),
-            z_i.clone(),
-        )?;
-        (u_i.x[0]).enforce_equal(&u_i_x)?;
-
-        #[cfg(feature = "light-test")]
-        log::warn!("[WARNING]: Running with the 'light-test' feature, skipping the big part of the DeciderEthCircuit.\n           Only for testing purposes.");
-
-        // The following two checks (and their respective allocations) are disabled for normal
-        // tests since they take several millions of constraints and would take several minutes
-        // (and RAM) to run the test. It is active by default, and not active only when
-        // 'light-test' feature is used.
-        #[cfg(not(feature = "light-test"))]
-        {
-            // imports here instead of at the top of the file, so we avoid having multiple
-            // `#[cfg(not(test))]`
-            use crate::commitment::pedersen::PedersenGadget;
-            use crate::folding::circuits::nonnative::uint::NonNativeUintVar;
-            use crate::folding::nova::decider_eth_circuit::{R1CSVar, RelaxedR1CSGadget};
-            use crate::folding::{
-                circuits::cyclefold::{
-                    CycleFoldCommittedInstanceVar, CycleFoldConfig, CycleFoldWitnessVar,
-                },
-                nova::NovaCycleFoldConfig,
-            };
-            use ark_r1cs_std::ToBitsGadget;
-
-            let cf_u_dummy_native =
-                CycleFoldCommittedInstance::<C2>::dummy(NovaCycleFoldConfig::<C1>::IO_LEN);
-            let cf_w_dummy_native = CycleFoldWitness::<C2>::dummy(
-                self.cf_r1cs.A.n_cols - 1 - self.cf_r1cs.l,
-                self.cf_E_len,
-            );
-            let cf_U_i = CycleFoldCommittedInstanceVar::<C2, GC2>::new_witness(cs.clone(), || {
-                Ok(self.cf_U_i.unwrap_or_else(|| cf_u_dummy_native.clone()))
-            })?;
-            let cf_W_i = CycleFoldWitnessVar::<C2>::new_witness(cs.clone(), || {
-                Ok(self.cf_W_i.unwrap_or(cf_w_dummy_native.clone()))
-            })?;
-
-            // 3.b u_i.x[1] == H(cf_U_i)
-            let (cf_u_i_x, _) = cf_U_i.clone().hash(&sponge, pp_hash.clone())?;
-            (u_i.x[1]).enforce_equal(&cf_u_i_x)?;
-
-            // 4. check Pedersen commitments of cf_U_i.{cmE, cmW}
-            let H = GC2::new_constant(cs.clone(), self.cf_pedersen_params.h)?;
-            let G = Vec::<GC2>::new_constant(cs.clone(), self.cf_pedersen_params.generators)?;
-            let cf_W_i_E_bits: Result<Vec<Vec<Boolean<CF1<C1>>>>, SynthesisError> =
-                cf_W_i.E.iter().map(|E_i| E_i.to_bits_le()).collect();
-            let cf_W_i_W_bits: Result<Vec<Vec<Boolean<CF1<C1>>>>, SynthesisError> =
-                cf_W_i.W.iter().map(|W_i| W_i.to_bits_le()).collect();
-
-            let computed_cmE = PedersenGadget::<C2, GC2>::commit(
-                H.clone(),
-                G.clone(),
-                cf_W_i_E_bits?,
-                cf_W_i.rE.to_bits_le()?,
-            )?;
-            cf_U_i.cmE.enforce_equal(&computed_cmE)?;
-            let computed_cmW =
-                PedersenGadget::<C2, GC2>::commit(H, G, cf_W_i_W_bits?, cf_W_i.rW.to_bits_le()?)?;
-            cf_U_i.cmW.enforce_equal(&computed_cmW)?;
-
-            let cf_r1cs =
-                R1CSVar::<C1::BaseField, CF1<C1>, NonNativeUintVar<CF1<C1>>>::new_witness(
-                    cs.clone(),
-                    || Ok(self.cf_r1cs.clone()),
-                )?;
-
-            // 5. check RelaxedR1CS of cf_U_i
-            let cf_z_U = [vec![cf_U_i.u.clone()], cf_U_i.x.to_vec(), cf_W_i.W.to_vec()].concat();
-            RelaxedR1CSGadget::check_nonnative(cf_r1cs, cf_W_i.E, cf_U_i.u.clone(), cf_z_U)?;
-        }
-
-        // The following steps are in non-increasing order because the `computed_U_i1` is computed
-        // at step 8, and later used at step 6. Notice that in Nova, we compute U_i1 outside of the
-        // circuit, in the smart contract, but here we're computing it in-circuit, and we reuse the
-        // `rho_bits` computed along the way of computing `computed_U_i1` for the later `rho_powers`
-        // check (6.b).
-
-        // Check 7 is temporarily disabled due
-        // https://github.com/privacy-scaling-explorations/sonobe/issues/80
-        log::warn!("[WARNING]: issue #80 (https://github.com/privacy-scaling-explorations/sonobe/issues/80) is not resolved yet.");
-        //
-        // 7. check eval_W==p_W(c_W)
-        // let incircuit_eval_W = evaluate_gadget::<CF1<C1>>(W_i1.W, incircuit_c_W)?;
-        // incircuit_eval_W.enforce_equal(&eval_W)?;
-
-        // 8.a verify the NIMFS.V of the final fold, and check that the obtained rho_powers from the
-        // transcript match the one from the public input (so we avoid the onchain logic of the
-        // verifier computing it).
-        // Notice that the NIMFSGadget performs all the logic except of checking the fold of the
-        // instances C parameter, which would require non-native arithmetic, henceforth we perform
-        // that check outside the circuit.
-        let (computed_U_i1, rho_bits) = NIMFSGadget::<C1>::verify(
-=======
         let nimfs_proof = NIMFSProofVar::<C>::new_witness(cs.clone(), || Ok(proof))?;
         let rho = FpVar::<CF1<C>>::new_input(cs.clone(), || Ok(randomness))?;
         let (computed_U_i1, rho_bits) = NIMFSGadget::<C>::verify(
->>>>>>> 1ad7be9d
             cs.clone(),
             arith,
             transcript,
