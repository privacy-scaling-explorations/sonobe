/// Implements the scheme described in [Nova](https://eprint.iacr.org/2021/370.pdf) and
/// [CycleFold](https://eprint.iacr.org/2023/1192.pdf).
use ark_crypto_primitives::{
    crh::{poseidon::CRH, CRHScheme},
    sponge::{poseidon::PoseidonConfig, Absorb},
};
use ark_ec::{AffineRepr, CurveGroup, Group};
use ark_ff::{BigInteger, PrimeField};
use ark_r1cs_std::{groups::GroupOpsBounds, prelude::CurveVar};
use ark_std::fmt::Debug;
use ark_std::{One, Zero};
use core::marker::PhantomData;

use ark_relations::r1cs::{ConstraintSynthesizer, ConstraintSystem};

use crate::ccs::r1cs::{extract_r1cs, extract_w_x, R1CS};
use crate::commitment::CommitmentScheme;
use crate::folding::circuits::nonnative::point_to_nonnative_limbs;
use crate::frontend::FCircuit;
use crate::utils::vec::is_zero_vec;
use crate::Error;
use crate::FoldingScheme;

pub mod circuits;
pub mod cyclefold;
pub mod decider_eth;
pub mod decider_eth_circuit;
pub mod nifs;
pub mod traits;

use circuits::{AugmentedFCircuit, ChallengeGadget, CF2};
use cyclefold::{CycleFoldChallengeGadget, CycleFoldCircuit};
use nifs::NIFS;
use traits::NovaR1CS;

#[cfg(test)]
use cyclefold::CF_IO_LEN;

#[derive(Debug, Clone, Eq, PartialEq)]
pub struct CommittedInstance<C: CurveGroup> {
    pub cmE: C,
    pub u: C::ScalarField,
    pub cmW: C,
    pub x: Vec<C::ScalarField>,
}

impl<C: CurveGroup> CommittedInstance<C> {
    pub fn dummy(io_len: usize) -> Self {
        Self {
            cmE: C::zero(),
            u: C::ScalarField::zero(),
            cmW: C::zero(),
            x: vec![C::ScalarField::zero(); io_len],
        }
    }
}

impl<C: CurveGroup> CommittedInstance<C>
where
    <C as Group>::ScalarField: Absorb,
    <C as ark_ec::CurveGroup>::BaseField: ark_ff::PrimeField,
{
    /// hash implements the committed instance hash compatible with the gadget implemented in
    /// nova/circuits.rs::CommittedInstanceVar.hash.
    /// Returns `H(i, z_0, z_i, U_i)`, where `i` can be `i` but also `i+1`, and `U_i` is the
    /// `CommittedInstance`.
    pub fn hash(
        &self,
        poseidon_config: &PoseidonConfig<C::ScalarField>,
        i: C::ScalarField,
        z_0: Vec<C::ScalarField>,
        z_i: Vec<C::ScalarField>,
    ) -> Result<C::ScalarField, Error> {
        let (cmE_x, cmE_y) = point_to_nonnative_limbs::<C>(self.cmE)?;
        let (cmW_x, cmW_y) = point_to_nonnative_limbs::<C>(self.cmW)?;

        CRH::<C::ScalarField>::evaluate(
            poseidon_config,
            vec![
                vec![i],
                z_0,
                z_i,
                vec![self.u],
                self.x.clone(),
                cmE_x,
                cmE_y,
                cmW_x,
                cmW_y,
            ]
            .concat(),
        )
        .map_err(|e| Error::Other(e.to_string()))
    }
}

#[derive(Debug, Clone, Eq, PartialEq)]
pub struct Witness<C: CurveGroup> {
    pub E: Vec<C::ScalarField>,
    pub rE: C::ScalarField,
    pub W: Vec<C::ScalarField>,
    pub rW: C::ScalarField,
}

impl<C: CurveGroup> Witness<C>
where
    <C as Group>::ScalarField: Absorb,
{
    pub fn new(w: Vec<C::ScalarField>, e_len: usize) -> Self {
        // note: at the current version, we don't use the blinding factors and we set them to 0
        // always.
        Self {
            E: vec![C::ScalarField::zero(); e_len],
            rE: C::ScalarField::zero(),
            W: w,
            rW: C::ScalarField::zero(),
        }
    }
    pub fn commit<CS: CommitmentScheme<C>>(
        &self,
        params: &CS::ProverParams,
        x: Vec<C::ScalarField>,
    ) -> Result<CommittedInstance<C>, Error> {
        let mut cmE = C::zero();
        if !is_zero_vec::<C::ScalarField>(&self.E) {
            cmE = CS::commit(params, &self.E, &self.rE)?;
        }
        let cmW = CS::commit(params, &self.W, &self.rW)?;
        Ok(CommittedInstance {
            cmE,
            u: C::ScalarField::one(),
            cmW,
            x,
        })
    }
}

#[derive(Debug, Clone)]
pub struct ProverParams<C1, C2, CS1, CS2>
where
    C1: CurveGroup,
    C2: CurveGroup,
    CS1: CommitmentScheme<C1>,
    CS2: CommitmentScheme<C2>,
{
    pub poseidon_config: PoseidonConfig<C1::ScalarField>,
    pub cs_params: CS1::ProverParams,
    pub cf_cs_params: CS2::ProverParams,
}

#[derive(Debug, Clone)]
pub struct VerifierParams<C1: CurveGroup, C2: CurveGroup> {
    pub poseidon_config: PoseidonConfig<C1::ScalarField>,
    pub r1cs: R1CS<C1::ScalarField>,
    pub cf_r1cs: R1CS<C2::ScalarField>,
}

/// Implements Nova+CycleFold's IVC, described in [Nova](https://eprint.iacr.org/2021/370.pdf) and
/// [CycleFold](https://eprint.iacr.org/2023/1192.pdf), following the FoldingScheme trait
#[derive(Clone, Debug)]
pub struct Nova<C1, GC1, C2, GC2, FC, CS1, CS2>
where
    C1: CurveGroup,
    GC1: CurveVar<C1, CF2<C1>>,
    C2: CurveGroup,
    GC2: CurveVar<C2, CF2<C2>>,
    FC: FCircuit<C1::ScalarField>,
    CS1: CommitmentScheme<C1>,
    CS2: CommitmentScheme<C2>,
{
    _gc1: PhantomData<GC1>,
    _c2: PhantomData<C2>,
    _gc2: PhantomData<GC2>,
    /// R1CS of the Augmented Function circuit
    pub r1cs: R1CS<C1::ScalarField>,
    /// R1CS of the CycleFold circuit
    pub cf_r1cs: R1CS<C2::ScalarField>,
    pub poseidon_config: PoseidonConfig<C1::ScalarField>,
    /// CommitmentScheme::ProverParams over C1
    pub cs_params: CS1::ProverParams,
    /// CycleFold CommitmentScheme::ProverParams, over C2
    pub cf_cs_params: CS2::ProverParams,
    /// F circuit, the circuit that is being folded
    pub F: FC,
    pub i: C1::ScalarField,
    /// initial state
    pub z_0: Vec<C1::ScalarField>,
    /// current i-th state
    pub z_i: Vec<C1::ScalarField>,
    /// Nova instances
    pub w_i: Witness<C1>,
    pub u_i: CommittedInstance<C1>,
    pub W_i: Witness<C1>,
    pub U_i: CommittedInstance<C1>,

    /// CycleFold running instance
    pub cf_W_i: Witness<C2>,
    pub cf_U_i: CommittedInstance<C2>,
}

impl<C1, GC1, C2, GC2, FC, CS1, CS2> FoldingScheme<C1, C2, FC>
    for Nova<C1, GC1, C2, GC2, FC, CS1, CS2>
where
    C1: CurveGroup,
    GC1: CurveVar<C1, CF2<C1>>,
    C2: CurveGroup,
    GC2: CurveVar<C2, CF2<C2>>,
    FC: FCircuit<C1::ScalarField>,
    CS1: CommitmentScheme<C1>,
    CS2: CommitmentScheme<C2>,
    <C1 as CurveGroup>::BaseField: PrimeField,
    <C2 as CurveGroup>::BaseField: PrimeField,
    <C1 as Group>::ScalarField: Absorb,
    <C2 as Group>::ScalarField: Absorb,
    C1: CurveGroup<BaseField = C2::ScalarField, ScalarField = C2::BaseField>,
    for<'a> &'a GC1: GroupOpsBounds<'a, C1, GC1>,
    for<'a> &'a GC2: GroupOpsBounds<'a, C2, GC2>,
{
    type PreprocessorParam = (Self::ProverParam, FC);
    type ProverParam = ProverParams<C1, C2, CS1, CS2>;
    type VerifierParam = VerifierParams<C1, C2>;
    type CommittedInstanceWithWitness = (CommittedInstance<C1>, Witness<C1>);
    type CFCommittedInstanceWithWitness = (CommittedInstance<C2>, Witness<C2>);

    fn preprocess(
        prep_param: &Self::PreprocessorParam,
    ) -> Result<(Self::ProverParam, Self::VerifierParam), Error> {
        let (prover_params, F_circuit) = prep_param;

        let (r1cs, cf_r1cs) =
            get_r1cs::<C1, GC1, C2, GC2, FC>(&prover_params.poseidon_config, F_circuit.clone())?;

        let verifier_params = VerifierParams::<C1, C2> {
            poseidon_config: prover_params.poseidon_config.clone(),
            r1cs,
            cf_r1cs,
        };
        Ok((prover_params.clone(), verifier_params))
    }

    /// Initializes the Nova+CycleFold's IVC for the given parameters and initial state `z_0`.
    fn init(pp: &Self::ProverParam, F: FC, z_0: Vec<C1::ScalarField>) -> Result<Self, Error> {
        // prepare the circuit to obtain its R1CS
        let cs = ConstraintSystem::<C1::ScalarField>::new_ref();
        let cs2 = ConstraintSystem::<C1::BaseField>::new_ref();

        let F_clone = F.clone();
        let augmented_F_circuit =
            AugmentedFCircuit::<C1, C2, GC2, FC>::empty(&pp.poseidon_config, F.clone());
        let cf_circuit = CycleFoldCircuit::<C1, GC1>::empty();

        augmented_F_circuit.generate_constraints(cs.clone())?;
        cs.finalize();
        let cs = cs.into_inner().ok_or(Error::NoInnerConstraintSystem)?;
        let r1cs = extract_r1cs::<C1::ScalarField>(&cs);

        cf_circuit.generate_constraints(cs2.clone())?;
        cs2.finalize();
        let cs2 = cs2.into_inner().ok_or(Error::NoInnerConstraintSystem)?;
        let cf_r1cs = extract_r1cs::<C1::BaseField>(&cs2);

        // setup the dummy instances
        let (w_dummy, u_dummy) = r1cs.dummy_instance();
        let (cf_w_dummy, cf_u_dummy) = cf_r1cs.dummy_instance();

        // W_dummy=W_0 is a 'dummy witness', all zeroes, but with the size corresponding to the
        // R1CS that we're working with.
        Ok(Self {
            _gc1: PhantomData,
            _c2: PhantomData,
            _gc2: PhantomData,
            r1cs,
            cf_r1cs,
            poseidon_config: pp.poseidon_config.clone(),
<<<<<<< HEAD
            cs_params: pp.cs_params.clone(),
            cf_cs_params: pp.cf_cs_params.clone(),
            F,
=======
            cm_params: pp.cm_params.clone(),
            cf_cm_params: pp.cf_cm_params.clone(),
            F: F_clone,
>>>>>>> 0b6a2e52
            i: C1::ScalarField::zero(),
            z_0: z_0.clone(),
            z_i: z_0,
            w_i: w_dummy.clone(),
            u_i: u_dummy.clone(),
            W_i: w_dummy,
            U_i: u_dummy,
            // cyclefold running instance
            cf_W_i: cf_w_dummy.clone(),
            cf_U_i: cf_u_dummy.clone(),
        })
    }

    /// Implements IVC.P of Nova+CycleFold
    fn prove_step(&mut self) -> Result<(), Error> {
        let augmented_F_circuit: AugmentedFCircuit<C1, C2, GC2, FC>;
        let cfW_circuit: CycleFoldCircuit<C1, GC1>;
        let cfE_circuit: CycleFoldCircuit<C1, GC1>;

<<<<<<< HEAD
        if self.i > C1::ScalarField::from_le_bytes_mod_order(&std::usize::MAX.to_le_bytes()) {
            return Err(Error::MaxStep);
        }
        let mut i_bytes: [u8; 8] = [0; 8];
        i_bytes.copy_from_slice(&self.i.into_bigint().to_bytes_le()[..8]);
        let i_usize: usize = usize::from_le_bytes(i_bytes);

        let z_i1 = self.F.step_native(i_usize, self.z_i.clone())?;
=======
        let z_i1 = self.F.clone().step_native(self.z_i.clone())?;
>>>>>>> 0b6a2e52

        // compute T and cmT for AugmentedFCircuit
        let (T, cmT) = self.compute_cmT()?;

        // r_bits is the r used to the RLC of the F' instances
        let r_bits = ChallengeGadget::<C1>::get_challenge_native(
            &self.poseidon_config,
            self.U_i.clone(),
            self.u_i.clone(),
            cmT,
        )?;
        let r_Fr = C1::ScalarField::from_bigint(BigInteger::from_bits_le(&r_bits))
            .ok_or(Error::OutOfBounds)?;

        // fold Nova instances
        let (W_i1, U_i1): (Witness<C1>, CommittedInstance<C1>) = NIFS::<C1, CS1>::fold_instances(
            r_Fr, &self.W_i, &self.U_i, &self.w_i, &self.u_i, &T, cmT,
        )?;

        // folded instance output (public input, x)
        // u_{i+1}.x = H(i+1, z_0, z_{i+1}, U_{i+1})
        let u_i1_x = U_i1.hash(
            &self.poseidon_config,
            self.i + C1::ScalarField::one(),
            self.z_0.clone(),
            z_i1.clone(),
        )?;

        if self.i == C1::ScalarField::zero() {
            // base case
            augmented_F_circuit = AugmentedFCircuit::<C1, C2, GC2, FC> {
                _gc2: PhantomData,
                poseidon_config: self.poseidon_config.clone(),
                i: Some(C1::ScalarField::zero()), // = i=0
                i_usize: Some(0),
                z_0: Some(self.z_0.clone()), // = z_i
                z_i: Some(self.z_i.clone()),
                u_i: Some(self.u_i.clone()), // = dummy
                U_i: Some(self.U_i.clone()), // = dummy
                U_i1: Some(U_i1.clone()),
                cmT: Some(cmT),
                F: self.F.clone(),
                x: Some(u_i1_x),
                cf1_u_i: None,
                cf2_u_i: None,
                cf_U_i: None,
                cf1_U_i1: None,
                cf_U_i1: None,
                cf1_cmT: None,
                cf2_cmT: None,
                cf1_r_nonnat: None,
                cf2_r_nonnat: None,
            };

            #[cfg(test)]
            NIFS::<C1, CS1>::verify_folded_instance(r_Fr, &self.U_i, &self.u_i, &U_i1, &cmT)?;
        } else {
            // CycleFold part:
            // get the vector used as public inputs 'x' in the CycleFold circuit
            // cyclefold circuit for cmW
            let cfW_u_i_x = [
                get_cm_coordinates(&self.U_i.cmW),
                get_cm_coordinates(&self.u_i.cmW),
                get_cm_coordinates(&U_i1.cmW),
            ]
            .concat();
            // cyclefold circuit for cmE
            let cfE_u_i_x = [
                get_cm_coordinates(&self.U_i.cmE),
                get_cm_coordinates(&self.u_i.cmE),
                get_cm_coordinates(&U_i1.cmE),
            ]
            .concat();

            cfW_circuit = CycleFoldCircuit::<C1, GC1> {
                _gc: PhantomData,
                r_bits: Some(r_bits.clone()),
                p1: Some(self.U_i.clone().cmW),
                p2: Some(self.u_i.clone().cmW),
                p3: Some(U_i1.clone().cmW),
                x: Some(cfW_u_i_x.clone()),
            };
            cfE_circuit = CycleFoldCircuit::<C1, GC1> {
                _gc: PhantomData,
                r_bits: Some(r_bits.clone()),
                p1: Some(self.U_i.clone().cmE),
                p2: Some(cmT),
                p3: Some(U_i1.clone().cmE),
                x: Some(cfE_u_i_x.clone()),
            };

            // fold self.cf_U_i + cfW_U -> folded running with cfW
            let (_cfW_w_i, cfW_u_i, cfW_W_i1, cfW_U_i1, cfW_cmT, cfW_r1_Fq) = self
                .fold_cyclefold_circuit(
                    self.cf_W_i.clone(), // CycleFold running instance witness
                    self.cf_U_i.clone(), // CycleFold running instance
                    cfW_u_i_x,
                    cfW_circuit,
                )?;
            // fold [the output from folding self.cf_U_i + cfW_U] + cfE_U = folded_running_with_cfW + cfE
            let (_cfE_w_i, cfE_u_i, cf_W_i1, cf_U_i1, cf_cmT, cf_r2_Fq) =
                self.fold_cyclefold_circuit(cfW_W_i1, cfW_U_i1.clone(), cfE_u_i_x, cfE_circuit)?;

            augmented_F_circuit = AugmentedFCircuit::<C1, C2, GC2, FC> {
                _gc2: PhantomData,
                poseidon_config: self.poseidon_config.clone(),
                i: Some(self.i),
                i_usize: Some(i_usize),
                z_0: Some(self.z_0.clone()),
                z_i: Some(self.z_i.clone()),
                u_i: Some(self.u_i.clone()),
                U_i: Some(self.U_i.clone()),
                U_i1: Some(U_i1.clone()),
                cmT: Some(cmT),
                F: self.F.clone(),
                x: Some(u_i1_x),
                // cyclefold values
                cf1_u_i: Some(cfW_u_i.clone()),
                cf2_u_i: Some(cfE_u_i.clone()),
                cf_U_i: Some(self.cf_U_i.clone()),
                cf1_U_i1: Some(cfW_U_i1.clone()),
                cf_U_i1: Some(cf_U_i1.clone()),
                cf1_cmT: Some(cfW_cmT),
                cf2_cmT: Some(cf_cmT),
                cf1_r_nonnat: Some(cfW_r1_Fq),
                cf2_r_nonnat: Some(cf_r2_Fq),
            };

            self.cf_W_i = cf_W_i1.clone();
            self.cf_U_i = cf_U_i1.clone();

            #[cfg(test)]
            {
                self.cf_r1cs.check_instance_relation(&_cfW_w_i, &cfW_u_i)?;
                self.cf_r1cs.check_instance_relation(&_cfE_w_i, &cfE_u_i)?;
                self.cf_r1cs
                    .check_relaxed_instance_relation(&self.cf_W_i, &self.cf_U_i)?;
            }
        }

        let cs = ConstraintSystem::<C1::ScalarField>::new_ref();

        augmented_F_circuit.generate_constraints(cs.clone())?;

        #[cfg(test)]
        assert!(cs.is_satisfied().unwrap());

        let cs = cs.into_inner().ok_or(Error::NoInnerConstraintSystem)?;
        let (w_i1, x_i1) = extract_w_x::<C1::ScalarField>(&cs);
        if x_i1[0] != u_i1_x {
            return Err(Error::NotEqual);
        }

        #[cfg(test)]
        if x_i1.len() != 1 {
            return Err(Error::NotExpectedLength(x_i1.len(), 1));
        }

        // set values for next iteration
        self.i += C1::ScalarField::one();
        self.z_i = z_i1.clone();
        self.w_i = Witness::<C1>::new(w_i1, self.r1cs.A.n_rows);
        self.u_i = self.w_i.commit::<CS1>(&self.cs_params, vec![u_i1_x])?;
        self.W_i = W_i1.clone();
        self.U_i = U_i1.clone();

        #[cfg(test)]
        {
            self.r1cs.check_instance_relation(&self.w_i, &self.u_i)?;
            self.r1cs
                .check_relaxed_instance_relation(&self.W_i, &self.U_i)?;
        }

        Ok(())
    }

    fn state(&self) -> Vec<C1::ScalarField> {
        self.z_i.clone()
    }
    fn instances(
        &self,
    ) -> (
        Self::CommittedInstanceWithWitness,
        Self::CommittedInstanceWithWitness,
        Self::CFCommittedInstanceWithWitness,
    ) {
        (
            (self.U_i.clone(), self.W_i.clone()),
            (self.u_i.clone(), self.w_i.clone()),
            (self.cf_U_i.clone(), self.cf_W_i.clone()),
        )
    }

    /// Implements IVC.V of Nova+CycleFold
    fn verify(
        vp: Self::VerifierParam,
        z_0: Vec<C1::ScalarField>, // initial state
        z_i: Vec<C1::ScalarField>, // last state
        num_steps: C1::ScalarField,
        running_instance: Self::CommittedInstanceWithWitness,
        incoming_instance: Self::CommittedInstanceWithWitness,
        cyclefold_instance: Self::CFCommittedInstanceWithWitness,
    ) -> Result<(), Error> {
        let (U_i, W_i) = running_instance;
        let (u_i, w_i) = incoming_instance;
        let (cf_U_i, cf_W_i) = cyclefold_instance;

        if u_i.x.len() != 1 || U_i.x.len() != 1 {
            return Err(Error::IVCVerificationFail);
        }

        // check that u_i's output points to the running instance
        // u_i.X == H(i, z_0, z_i, U_i)
        let expected_u_i_x = U_i.hash(&vp.poseidon_config, num_steps, z_0, z_i.clone())?;
        if expected_u_i_x != u_i.x[0] {
            return Err(Error::IVCVerificationFail);
        }

        // check u_i.cmE==0, u_i.u==1 (=u_i is a un-relaxed instance)
        if !u_i.cmE.is_zero() || !u_i.u.is_one() {
            return Err(Error::IVCVerificationFail);
        }

        // check R1CS satisfiability
        vp.r1cs.check_instance_relation(&w_i, &u_i)?;
        // check RelaxedR1CS satisfiability
        vp.r1cs.check_relaxed_instance_relation(&W_i, &U_i)?;

        // check CycleFold RelaxedR1CS satisfiability
        vp.cf_r1cs
            .check_relaxed_instance_relation(&cf_W_i, &cf_U_i)?;

        Ok(())
    }
}

impl<C1, GC1, C2, GC2, FC, CS1, CS2> Nova<C1, GC1, C2, GC2, FC, CS1, CS2>
where
    C1: CurveGroup,
    GC1: CurveVar<C1, CF2<C1>>,
    C2: CurveGroup,
    GC2: CurveVar<C2, CF2<C2>>,
    FC: FCircuit<C1::ScalarField>,
    CS1: CommitmentScheme<C1>,
    CS2: CommitmentScheme<C2>,
    <C2 as CurveGroup>::BaseField: PrimeField,
    <C1 as Group>::ScalarField: Absorb,
    <C2 as Group>::ScalarField: Absorb,
    C1: CurveGroup<BaseField = C2::ScalarField, ScalarField = C2::BaseField>,
{
    // computes T and cmT for the AugmentedFCircuit
    fn compute_cmT(&self) -> Result<(Vec<C1::ScalarField>, C1), Error> {
        NIFS::<C1, CS1>::compute_cmT(
            &self.cs_params,
            &self.r1cs,
            &self.w_i,
            &self.u_i,
            &self.W_i,
            &self.U_i,
        )
    }
    // computes T* and cmT* for the CycleFoldCircuit
    fn compute_cf_cmT(
        &self,
        cf_w_i: &Witness<C2>,
        cf_u_i: &CommittedInstance<C2>,
        cf_W_i: &Witness<C2>,
        cf_U_i: &CommittedInstance<C2>,
    ) -> Result<(Vec<C2::ScalarField>, C2), Error> {
        NIFS::<C2, CS2>::compute_cyclefold_cmT(
            &self.cf_cs_params,
            &self.cf_r1cs,
            cf_w_i,
            cf_u_i,
            cf_W_i,
            cf_U_i,
        )
    }
}

impl<C1, GC1, C2, GC2, FC, CS1, CS2> Nova<C1, GC1, C2, GC2, FC, CS1, CS2>
where
    C1: CurveGroup,
    GC1: CurveVar<C1, CF2<C1>>,
    C2: CurveGroup,
    GC2: CurveVar<C2, CF2<C2>>,
    FC: FCircuit<C1::ScalarField>,
    CS1: CommitmentScheme<C1>,
    CS2: CommitmentScheme<C2>,
    <C1 as CurveGroup>::BaseField: PrimeField,
    <C2 as CurveGroup>::BaseField: PrimeField,
    <C1 as Group>::ScalarField: Absorb,
    <C2 as Group>::ScalarField: Absorb,
    C1: CurveGroup<BaseField = C2::ScalarField, ScalarField = C2::BaseField>,
    for<'a> &'a GC1: GroupOpsBounds<'a, C1, GC1>,
    for<'a> &'a GC2: GroupOpsBounds<'a, C2, GC2>,
{
    // folds the given cyclefold circuit and its instances
    #[allow(clippy::type_complexity)]
    fn fold_cyclefold_circuit(
        &self,
        cf_W_i: Witness<C2>,           // witness of the running instance
        cf_U_i: CommittedInstance<C2>, // running instance
        cf_u_i_x: Vec<C2::ScalarField>,
        cf_circuit: CycleFoldCircuit<C1, GC1>,
    ) -> Result<
        (
            Witness<C2>,
            CommittedInstance<C2>, // u_i
            Witness<C2>,           // W_i1
            CommittedInstance<C2>, // U_i1
            C2,                    // cmT
            C2::ScalarField,       // r_Fq
        ),
        Error,
    > {
        let cs2 = ConstraintSystem::<C1::BaseField>::new_ref();
        cf_circuit.generate_constraints(cs2.clone())?;

        let cs2 = cs2.into_inner().ok_or(Error::NoInnerConstraintSystem)?;
        let (cf_w_i, cf_x_i) = extract_w_x::<C1::BaseField>(&cs2);
        if cf_x_i != cf_u_i_x {
            return Err(Error::NotEqual);
        }

        #[cfg(test)]
        if cf_x_i.len() != CF_IO_LEN {
            return Err(Error::NotExpectedLength(cf_x_i.len(), CF_IO_LEN));
        }

        // fold cyclefold instances
        let cf_w_i = Witness::<C2>::new(cf_w_i.clone(), self.cf_r1cs.A.n_rows);
        let cf_u_i: CommittedInstance<C2> =
            cf_w_i.commit::<CS2>(&self.cf_cs_params, cf_x_i.clone())?;

        // compute T* and cmT* for CycleFoldCircuit
        let (cf_T, cf_cmT) = self.compute_cf_cmT(&cf_w_i, &cf_u_i, &cf_W_i, &cf_U_i)?;

        let cf_r_bits = CycleFoldChallengeGadget::<C2, GC2>::get_challenge_native(
            &self.poseidon_config,
            cf_U_i.clone(),
            cf_u_i.clone(),
            cf_cmT,
        )?;
        let cf_r_Fq = C1::BaseField::from_bigint(BigInteger::from_bits_le(&cf_r_bits))
            .ok_or(Error::OutOfBounds)?;

        let (cf_W_i1, cf_U_i1) = NIFS::<C2, CS2>::fold_instances(
            cf_r_Fq, &cf_W_i, &cf_U_i, &cf_w_i, &cf_u_i, &cf_T, cf_cmT,
        )?;
        Ok((cf_w_i, cf_u_i, cf_W_i1, cf_U_i1, cf_cmT, cf_r_Fq))
    }
}

/// helper method to get the r1cs from the ConstraintSynthesizer
pub fn get_r1cs_from_cs<F: PrimeField>(
    circuit: impl ConstraintSynthesizer<F>,
) -> Result<R1CS<F>, Error> {
    let cs = ConstraintSystem::<F>::new_ref();
    circuit.generate_constraints(cs.clone())?;
    cs.finalize();
    let cs = cs.into_inner().ok_or(Error::NoInnerConstraintSystem)?;
    let r1cs = extract_r1cs::<F>(&cs);
    Ok(r1cs)
}

/// helper method to get the R1CS for both the AugmentedFCircuit and the CycleFold circuit
#[allow(clippy::type_complexity)]
pub fn get_r1cs<C1, GC1, C2, GC2, FC>(
    poseidon_config: &PoseidonConfig<C1::ScalarField>,
    F_circuit: FC,
) -> Result<(R1CS<C1::ScalarField>, R1CS<C2::ScalarField>), Error>
where
    C1: CurveGroup,
    GC1: CurveVar<C1, CF2<C1>>,
    C2: CurveGroup,
    GC2: CurveVar<C2, CF2<C2>>,
    FC: FCircuit<C1::ScalarField>,
    <C1 as CurveGroup>::BaseField: PrimeField,
    <C2 as CurveGroup>::BaseField: PrimeField,
    <C1 as Group>::ScalarField: Absorb,
    <C2 as Group>::ScalarField: Absorb,
    C1: CurveGroup<BaseField = C2::ScalarField, ScalarField = C2::BaseField>,
    for<'a> &'a GC1: GroupOpsBounds<'a, C1, GC1>,
    for<'a> &'a GC2: GroupOpsBounds<'a, C2, GC2>,
{
    let augmented_F_circuit =
        AugmentedFCircuit::<C1, C2, GC2, FC>::empty(poseidon_config, F_circuit);
    let cf_circuit = CycleFoldCircuit::<C1, GC1>::empty();
    let r1cs = get_r1cs_from_cs::<C1::ScalarField>(augmented_F_circuit)?;
    let cf_r1cs = get_r1cs_from_cs::<C2::ScalarField>(cf_circuit)?;
    Ok((r1cs, cf_r1cs))
}

/// helper method to get the pedersen params length for both the AugmentedFCircuit and the
/// CycleFold circuit
pub fn get_cs_params_len<C1, GC1, C2, GC2, FC>(
    poseidon_config: &PoseidonConfig<C1::ScalarField>,
    F_circuit: FC,
) -> Result<(usize, usize), Error>
where
    C1: CurveGroup,
    GC1: CurveVar<C1, CF2<C1>>,
    C2: CurveGroup,
    GC2: CurveVar<C2, CF2<C2>>,
    FC: FCircuit<C1::ScalarField>,
    <C1 as CurveGroup>::BaseField: PrimeField,
    <C2 as CurveGroup>::BaseField: PrimeField,
    <C1 as Group>::ScalarField: Absorb,
    <C2 as Group>::ScalarField: Absorb,
    C1: CurveGroup<BaseField = C2::ScalarField, ScalarField = C2::BaseField>,
    for<'a> &'a GC1: GroupOpsBounds<'a, C1, GC1>,
    for<'a> &'a GC2: GroupOpsBounds<'a, C2, GC2>,
{
    let (r1cs, cf_r1cs) = get_r1cs::<C1, GC1, C2, GC2, FC>(poseidon_config, F_circuit)?;
    Ok((r1cs.A.n_rows, cf_r1cs.A.n_rows))
}

/// returns the coordinates of a commitment point
pub(crate) fn get_cm_coordinates<C: CurveGroup>(cm: &C) -> Vec<C::BaseField> {
    let zero = (&C::BaseField::zero(), &C::BaseField::one());
    let cm = cm.into_affine();
    let (cm_x, cm_y) = cm.xy().unwrap_or(zero);
    vec![*cm_x, *cm_y]
}

#[cfg(test)]
pub mod tests {
    use super::*;
    use crate::commitment::kzg::{ProverKey as KZGProverKey, KZG};
    use ark_bn254::{constraints::GVar, Bn254, Fr, G1Projective as Projective};
    use ark_grumpkin::{constraints::GVar as GVar2, Projective as Projective2};
    use ark_poly_commit::kzg10::VerifierKey as KZGVerifierKey;

    use crate::commitment::pedersen::Pedersen;
    use crate::frontend::tests::CubicFCircuit;
    use crate::transcript::poseidon::poseidon_test_config;

    /// This test tests the Nova+CycleFold IVC, and by consequence it is also testing the
    /// AugmentedFCircuit
    #[test]
    fn test_ivc() {
        let mut rng = ark_std::test_rng();
        let poseidon_config = poseidon_test_config::<Fr>();

        let F_circuit = CubicFCircuit::<Fr>::new(());

        let (cs_len, cf_cs_len) =
            get_cs_params_len::<Projective, GVar, Projective2, GVar2, CubicFCircuit<Fr>>(
                &poseidon_config,
                F_circuit,
            )
            .unwrap();
        let (kzg_pk, _): (KZGProverKey<Projective>, KZGVerifierKey<Bn254>) =
            KZG::<Bn254>::setup(&mut rng, cs_len).unwrap();
        let (pedersen_params, _) = Pedersen::<Projective>::setup(&mut rng, cs_len).unwrap();
        let (cf_pedersen_params, _) = Pedersen::<Projective2>::setup(&mut rng, cf_cs_len).unwrap();

        // run the test using Pedersen commitments on both sides of the curve cycle
        test_ivc_opt::<Pedersen<Projective>, Pedersen<Projective2>>(
            poseidon_config.clone(),
            pedersen_params,
            cf_pedersen_params.clone(),
            F_circuit,
        );
        // run the test using KZG for the commitments on the main curve, and Pedersen for the
        // commitments on the secondary curve
        test_ivc_opt::<KZG<Bn254>, Pedersen<Projective2>>(
            poseidon_config,
            kzg_pk,
            cf_pedersen_params,
            F_circuit,
        );
    }

    // test_ivc allowing to choose the CommitmentSchemes
    fn test_ivc_opt<CS1: CommitmentScheme<Projective>, CS2: CommitmentScheme<Projective2>>(
        poseidon_config: PoseidonConfig<Fr>,
        cs_params: CS1::ProverParams,
        cf_cs_params: CS2::ProverParams,
        F_circuit: CubicFCircuit<Fr>,
    ) {
        type NOVA<CS1, CS2> =
            Nova<Projective, GVar, Projective2, GVar2, CubicFCircuit<Fr>, CS1, CS2>;

        let prover_params = ProverParams::<Projective, Projective2, CS1, CS2> {
            poseidon_config: poseidon_config.clone(),
            cs_params,
            cf_cs_params,
        };

        let z_0 = vec![Fr::from(3_u32)];
        let mut nova = NOVA::init(&prover_params, F_circuit, z_0.clone()).unwrap();

        let num_steps: usize = 3;
        for _ in 0..num_steps {
            nova.prove_step().unwrap();
        }
        assert_eq!(Fr::from(num_steps as u32), nova.i);

        let verifier_params = VerifierParams::<Projective, Projective2> {
            poseidon_config,
            r1cs: nova.clone().r1cs,
            cf_r1cs: nova.clone().cf_r1cs,
        };
        let (running_instance, incoming_instance, cyclefold_instance) = nova.instances();
        NOVA::<CS1, CS2>::verify(
            verifier_params,
            z_0,
            nova.z_i,
            nova.i,
            running_instance,
            incoming_instance,
            cyclefold_instance,
        )
        .unwrap();
    }
}<|MERGE_RESOLUTION|>--- conflicted
+++ resolved
@@ -271,15 +271,9 @@
             r1cs,
             cf_r1cs,
             poseidon_config: pp.poseidon_config.clone(),
-<<<<<<< HEAD
-            cs_params: pp.cs_params.clone(),
-            cf_cs_params: pp.cf_cs_params.clone(),
-            F,
-=======
             cm_params: pp.cm_params.clone(),
             cf_cm_params: pp.cf_cm_params.clone(),
             F: F_clone,
->>>>>>> 0b6a2e52
             i: C1::ScalarField::zero(),
             z_0: z_0.clone(),
             z_i: z_0,
@@ -299,7 +293,6 @@
         let cfW_circuit: CycleFoldCircuit<C1, GC1>;
         let cfE_circuit: CycleFoldCircuit<C1, GC1>;
 
-<<<<<<< HEAD
         if self.i > C1::ScalarField::from_le_bytes_mod_order(&std::usize::MAX.to_le_bytes()) {
             return Err(Error::MaxStep);
         }
@@ -308,9 +301,6 @@
         let i_usize: usize = usize::from_le_bytes(i_bytes);
 
         let z_i1 = self.F.step_native(i_usize, self.z_i.clone())?;
-=======
-        let z_i1 = self.F.clone().step_native(self.z_i.clone())?;
->>>>>>> 0b6a2e52
 
         // compute T and cmT for AugmentedFCircuit
         let (T, cmT) = self.compute_cmT()?;
