--- conflicted
+++ resolved
@@ -501,11 +501,7 @@
 
         for i in 0..instances.len() - 1 {
             // Fold
-<<<<<<< HEAD
             let (_wit_acc, instance_acc, proof) =
-=======
-            let (wit_acc, instance_acc, proof, _) =
->>>>>>> 069d0c1f
                 NIFS::<Projective, Pedersen<Projective>, PoseidonSponge<Fr>>::prove(
                     &mut transcript_p,
                     pp_hash,
