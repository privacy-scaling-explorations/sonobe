--- conflicted
+++ resolved
@@ -166,14 +166,10 @@
             .zip(&ci2.rE)
             .map(|(&r1, r2)| *r2 - r1)
             .collect();
-<<<<<<< HEAD
-        let rE_prime = compute_l(&ci1.rE, &r1_sub_r2, beta)?;
+        let rE_prime = compute_l(&ci1.rE, &r2_sub_r1, beta)?;
         if rE_prime != rE_prime_p {
             return Err(Error::NotEqual);
         }
-=======
-        let rE_prime = compute_l(&ci1.rE, &r2_sub_r1, beta)?;
->>>>>>> 8a6ec4e4
 
         Ok(rE_prime)
     }
@@ -255,19 +251,13 @@
             return Err(Error::NotEqual);
         }
 
-<<<<<<< HEAD
-        let r1_sub_r2: Vec<<C>::ScalarField> =
-            r1.iter().zip(&ci2.rE).map(|(&r1, r2)| r1 - r2).collect();
+        let r2_sub_r1: Vec<<C>::ScalarField> =
+            r1.iter().zip(&ci2.rE).map(|(&r1, r2)| *r2 - r1).collect();
         let rE_prime = compute_l(&r1, &r1_sub_r2, beta)?;
         if rE_prime != rE_prime_p {
             return Err(Error::NotEqual);
         }
 
-=======
-        let r2_sub_r1: Vec<<C>::ScalarField> =
-            r1.iter().zip(&ci2.rE).map(|(&r1, r2)| *r2 - r1).collect();
-        let rE_prime = compute_l(&ci1.rE, &r2_sub_r1, beta)?;
->>>>>>> 8a6ec4e4
 
         Ok(rE_prime)
     }
